# -*- coding: utf-8 -*-
# Copyright 2023 Google LLC
#
# Licensed under the Apache License, Version 2.0 (the "License");
# you may not use this file except in compliance with the License.
# You may obtain a copy of the License at
#
#     http://www.apache.org/licenses/LICENSE-2.0
#
# Unless required by applicable law or agreed to in writing, software
# distributed under the License is distributed on an "AS IS" BASIS,
# WITHOUT WARRANTIES OR CONDITIONS OF ANY KIND, either express or implied.
# See the License for the specific language governing permissions and
# limitations under the License.
#
from collections import OrderedDict
import os
import re
<<<<<<< HEAD
import pkg_resources
=======
>>>>>>> ff475130
from typing import (
    Dict,
    Mapping,
    MutableMapping,
    MutableSequence,
    Optional,
<<<<<<< HEAD
    Iterable,
=======
>>>>>>> ff475130
    Sequence,
    Tuple,
    Type,
    Union,
    cast,
)

from google.cloud.aiplatform_v1beta1 import gapic_version as package_version

from google.api_core import client_options as client_options_lib
from google.api_core import exceptions as core_exceptions
from google.api_core import gapic_v1
from google.api_core import retry as retries
from google.auth import credentials as ga_credentials  # type: ignore
from google.auth.transport import mtls  # type: ignore
from google.auth.transport.grpc import SslCredentials  # type: ignore
from google.auth.exceptions import MutualTLSChannelError  # type: ignore
from google.oauth2 import service_account  # type: ignore

try:
    OptionalRetry = Union[retries.Retry, gapic_v1.method._MethodDefault]
except AttributeError:  # pragma: NO COVER
    OptionalRetry = Union[retries.Retry, object]  # type: ignore

from google.api import httpbody_pb2  # type: ignore
from google.cloud.aiplatform_v1beta1.types import explanation
from google.cloud.aiplatform_v1beta1.types import prediction_service
from google.cloud.aiplatform_v1beta1.types import types
from google.cloud.location import locations_pb2  # type: ignore
from google.iam.v1 import iam_policy_pb2  # type: ignore
from google.iam.v1 import policy_pb2  # type: ignore
from google.longrunning import operations_pb2
from google.protobuf import any_pb2  # type: ignore
from google.protobuf import struct_pb2  # type: ignore
from .transports.base import PredictionServiceTransport, DEFAULT_CLIENT_INFO
from .transports.grpc import PredictionServiceGrpcTransport
from .transports.grpc_asyncio import PredictionServiceGrpcAsyncIOTransport


class PredictionServiceClientMeta(type):
    """Metaclass for the PredictionService client.

    This provides class-level methods for building and retrieving
    support objects (e.g. transport) without polluting the client instance
    objects.
    """

    _transport_registry = (
        OrderedDict()
    )  # type: Dict[str, Type[PredictionServiceTransport]]
    _transport_registry["grpc"] = PredictionServiceGrpcTransport
    _transport_registry["grpc_asyncio"] = PredictionServiceGrpcAsyncIOTransport

    def get_transport_class(
        cls,
        label: Optional[str] = None,
    ) -> Type[PredictionServiceTransport]:
        """Returns an appropriate transport class.

        Args:
            label: The name of the desired transport. If none is
                provided, then the first transport in the registry is used.

        Returns:
            The transport class to use.
        """
        # If a specific transport is requested, return that one.
        if label:
            return cls._transport_registry[label]

        # No transport is requested; return the default (that is, the first one
        # in the dictionary).
        return next(iter(cls._transport_registry.values()))


class PredictionServiceClient(metaclass=PredictionServiceClientMeta):
    """A service for online predictions and explanations."""

    @staticmethod
    def _get_default_mtls_endpoint(api_endpoint):
        """Converts api endpoint to mTLS endpoint.

        Convert "*.sandbox.googleapis.com" and "*.googleapis.com" to
        "*.mtls.sandbox.googleapis.com" and "*.mtls.googleapis.com" respectively.
        Args:
            api_endpoint (Optional[str]): the api endpoint to convert.
        Returns:
            str: converted mTLS api endpoint.
        """
        if not api_endpoint:
            return api_endpoint

        mtls_endpoint_re = re.compile(
            r"(?P<name>[^.]+)(?P<mtls>\.mtls)?(?P<sandbox>\.sandbox)?(?P<googledomain>\.googleapis\.com)?"
        )

        m = mtls_endpoint_re.match(api_endpoint)
        name, mtls, sandbox, googledomain = m.groups()
        if mtls or not googledomain:
            return api_endpoint

        if sandbox:
            return api_endpoint.replace(
                "sandbox.googleapis.com", "mtls.sandbox.googleapis.com"
            )

        return api_endpoint.replace(".googleapis.com", ".mtls.googleapis.com")

    DEFAULT_ENDPOINT = "aiplatform.googleapis.com"
    DEFAULT_MTLS_ENDPOINT = _get_default_mtls_endpoint.__func__(  # type: ignore
        DEFAULT_ENDPOINT
    )

    @classmethod
    def from_service_account_info(cls, info: dict, *args, **kwargs):
        """Creates an instance of this client using the provided credentials
            info.

        Args:
            info (dict): The service account private key info.
            args: Additional arguments to pass to the constructor.
            kwargs: Additional arguments to pass to the constructor.

        Returns:
            PredictionServiceClient: The constructed client.
        """
        credentials = service_account.Credentials.from_service_account_info(info)
        kwargs["credentials"] = credentials
        return cls(*args, **kwargs)

    @classmethod
    def from_service_account_file(cls, filename: str, *args, **kwargs):
        """Creates an instance of this client using the provided credentials
            file.

        Args:
            filename (str): The path to the service account private key json
                file.
            args: Additional arguments to pass to the constructor.
            kwargs: Additional arguments to pass to the constructor.

        Returns:
            PredictionServiceClient: The constructed client.
        """
        credentials = service_account.Credentials.from_service_account_file(filename)
        kwargs["credentials"] = credentials
        return cls(*args, **kwargs)

    from_service_account_json = from_service_account_file

    @property
    def transport(self) -> PredictionServiceTransport:
        """Returns the transport used by the client instance.

        Returns:
            PredictionServiceTransport: The transport used by the client
                instance.
        """
        return self._transport

    @staticmethod
    def endpoint_path(
        project: str,
        location: str,
        endpoint: str,
    ) -> str:
        """Returns a fully-qualified endpoint string."""
        return "projects/{project}/locations/{location}/endpoints/{endpoint}".format(
            project=project,
            location=location,
            endpoint=endpoint,
        )

    @staticmethod
    def parse_endpoint_path(path: str) -> Dict[str, str]:
        """Parses a endpoint path into its component segments."""
        m = re.match(
            r"^projects/(?P<project>.+?)/locations/(?P<location>.+?)/endpoints/(?P<endpoint>.+?)$",
            path,
        )
        return m.groupdict() if m else {}

    @staticmethod
    def model_path(
        project: str,
        location: str,
        model: str,
    ) -> str:
        """Returns a fully-qualified model string."""
        return "projects/{project}/locations/{location}/models/{model}".format(
            project=project,
            location=location,
            model=model,
        )

    @staticmethod
    def parse_model_path(path: str) -> Dict[str, str]:
        """Parses a model path into its component segments."""
        m = re.match(
            r"^projects/(?P<project>.+?)/locations/(?P<location>.+?)/models/(?P<model>.+?)$",
            path,
        )
        return m.groupdict() if m else {}

    @staticmethod
    def common_billing_account_path(
        billing_account: str,
    ) -> str:
        """Returns a fully-qualified billing_account string."""
        return "billingAccounts/{billing_account}".format(
            billing_account=billing_account,
        )

    @staticmethod
    def parse_common_billing_account_path(path: str) -> Dict[str, str]:
        """Parse a billing_account path into its component segments."""
        m = re.match(r"^billingAccounts/(?P<billing_account>.+?)$", path)
        return m.groupdict() if m else {}

    @staticmethod
    def common_folder_path(
        folder: str,
    ) -> str:
        """Returns a fully-qualified folder string."""
        return "folders/{folder}".format(
            folder=folder,
        )

    @staticmethod
    def parse_common_folder_path(path: str) -> Dict[str, str]:
        """Parse a folder path into its component segments."""
        m = re.match(r"^folders/(?P<folder>.+?)$", path)
        return m.groupdict() if m else {}

    @staticmethod
    def common_organization_path(
        organization: str,
    ) -> str:
        """Returns a fully-qualified organization string."""
        return "organizations/{organization}".format(
            organization=organization,
        )

    @staticmethod
    def parse_common_organization_path(path: str) -> Dict[str, str]:
        """Parse a organization path into its component segments."""
        m = re.match(r"^organizations/(?P<organization>.+?)$", path)
        return m.groupdict() if m else {}

    @staticmethod
    def common_project_path(
        project: str,
    ) -> str:
        """Returns a fully-qualified project string."""
        return "projects/{project}".format(
            project=project,
        )

    @staticmethod
    def parse_common_project_path(path: str) -> Dict[str, str]:
        """Parse a project path into its component segments."""
        m = re.match(r"^projects/(?P<project>.+?)$", path)
        return m.groupdict() if m else {}

    @staticmethod
    def common_location_path(
        project: str,
        location: str,
    ) -> str:
        """Returns a fully-qualified location string."""
        return "projects/{project}/locations/{location}".format(
            project=project,
            location=location,
        )

    @staticmethod
    def parse_common_location_path(path: str) -> Dict[str, str]:
        """Parse a location path into its component segments."""
        m = re.match(r"^projects/(?P<project>.+?)/locations/(?P<location>.+?)$", path)
        return m.groupdict() if m else {}

    @classmethod
    def get_mtls_endpoint_and_cert_source(
        cls, client_options: Optional[client_options_lib.ClientOptions] = None
    ):
        """Return the API endpoint and client cert source for mutual TLS.

        The client cert source is determined in the following order:
        (1) if `GOOGLE_API_USE_CLIENT_CERTIFICATE` environment variable is not "true", the
        client cert source is None.
        (2) if `client_options.client_cert_source` is provided, use the provided one; if the
        default client cert source exists, use the default one; otherwise the client cert
        source is None.

        The API endpoint is determined in the following order:
        (1) if `client_options.api_endpoint` if provided, use the provided one.
        (2) if `GOOGLE_API_USE_CLIENT_CERTIFICATE` environment variable is "always", use the
        default mTLS endpoint; if the environment variable is "never", use the default API
        endpoint; otherwise if client cert source exists, use the default mTLS endpoint, otherwise
        use the default API endpoint.

        More details can be found at https://google.aip.dev/auth/4114.

        Args:
            client_options (google.api_core.client_options.ClientOptions): Custom options for the
                client. Only the `api_endpoint` and `client_cert_source` properties may be used
                in this method.

        Returns:
            Tuple[str, Callable[[], Tuple[bytes, bytes]]]: returns the API endpoint and the
                client cert source to use.

        Raises:
            google.auth.exceptions.MutualTLSChannelError: If any errors happen.
        """
        if client_options is None:
            client_options = client_options_lib.ClientOptions()
        use_client_cert = os.getenv("GOOGLE_API_USE_CLIENT_CERTIFICATE", "false")
        use_mtls_endpoint = os.getenv("GOOGLE_API_USE_MTLS_ENDPOINT", "auto")
        if use_client_cert not in ("true", "false"):
            raise ValueError(
                "Environment variable `GOOGLE_API_USE_CLIENT_CERTIFICATE` must be either `true` or `false`"
            )
        if use_mtls_endpoint not in ("auto", "never", "always"):
            raise MutualTLSChannelError(
                "Environment variable `GOOGLE_API_USE_MTLS_ENDPOINT` must be `never`, `auto` or `always`"
            )

        # Figure out the client cert source to use.
        client_cert_source = None
        if use_client_cert == "true":
            if client_options.client_cert_source:
                client_cert_source = client_options.client_cert_source
            elif mtls.has_default_client_cert_source():
                client_cert_source = mtls.default_client_cert_source()

        # Figure out which api endpoint to use.
        if client_options.api_endpoint is not None:
            api_endpoint = client_options.api_endpoint
        elif use_mtls_endpoint == "always" or (
            use_mtls_endpoint == "auto" and client_cert_source
        ):
            api_endpoint = cls.DEFAULT_MTLS_ENDPOINT
        else:
            api_endpoint = cls.DEFAULT_ENDPOINT

        return api_endpoint, client_cert_source

    def __init__(
        self,
        *,
        credentials: Optional[ga_credentials.Credentials] = None,
        transport: Optional[Union[str, PredictionServiceTransport]] = None,
        client_options: Optional[Union[client_options_lib.ClientOptions, dict]] = None,
        client_info: gapic_v1.client_info.ClientInfo = DEFAULT_CLIENT_INFO,
    ) -> None:
        """Instantiates the prediction service client.

        Args:
            credentials (Optional[google.auth.credentials.Credentials]): The
                authorization credentials to attach to requests. These
                credentials identify the application to the service; if none
                are specified, the client will attempt to ascertain the
                credentials from the environment.
            transport (Union[str, PredictionServiceTransport]): The
                transport to use. If set to None, a transport is chosen
                automatically.
            client_options (Optional[Union[google.api_core.client_options.ClientOptions, dict]]): Custom options for the
                client. It won't take effect if a ``transport`` instance is provided.
                (1) The ``api_endpoint`` property can be used to override the
                default endpoint provided by the client. GOOGLE_API_USE_MTLS_ENDPOINT
                environment variable can also be used to override the endpoint:
                "always" (always use the default mTLS endpoint), "never" (always
                use the default regular endpoint) and "auto" (auto switch to the
                default mTLS endpoint if client certificate is present, this is
                the default value). However, the ``api_endpoint`` property takes
                precedence if provided.
                (2) If GOOGLE_API_USE_CLIENT_CERTIFICATE environment variable
                is "true", then the ``client_cert_source`` property can be used
                to provide client certificate for mutual TLS transport. If
                not provided, the default SSL client certificate will be used if
                present. If GOOGLE_API_USE_CLIENT_CERTIFICATE is "false" or not
                set, no client certificate will be used.
            client_info (google.api_core.gapic_v1.client_info.ClientInfo):
                The client info used to send a user-agent string along with
                API requests. If ``None``, then default info will be used.
                Generally, you only need to set this if you're developing
                your own client library.

        Raises:
            google.auth.exceptions.MutualTLSChannelError: If mutual TLS transport
                creation failed for any reason.
        """
        if isinstance(client_options, dict):
            client_options = client_options_lib.from_dict(client_options)
        if client_options is None:
            client_options = client_options_lib.ClientOptions()
        client_options = cast(client_options_lib.ClientOptions, client_options)

        api_endpoint, client_cert_source_func = self.get_mtls_endpoint_and_cert_source(
            client_options
        )

        api_key_value = getattr(client_options, "api_key", None)
        if api_key_value and credentials:
            raise ValueError(
                "client_options.api_key and credentials are mutually exclusive"
            )

        # Save or instantiate the transport.
        # Ordinarily, we provide the transport, but allowing a custom transport
        # instance provides an extensibility point for unusual situations.
        if isinstance(transport, PredictionServiceTransport):
            # transport is a PredictionServiceTransport instance.
            if credentials or client_options.credentials_file or api_key_value:
                raise ValueError(
                    "When providing a transport instance, "
                    "provide its credentials directly."
                )
            if client_options.scopes:
                raise ValueError(
                    "When providing a transport instance, provide its scopes "
                    "directly."
                )
            self._transport = transport
        else:
            import google.auth._default  # type: ignore

            if api_key_value and hasattr(
                google.auth._default, "get_api_key_credentials"
            ):
                credentials = google.auth._default.get_api_key_credentials(
                    api_key_value
                )

            Transport = type(self).get_transport_class(transport)
            self._transport = Transport(
                credentials=credentials,
                credentials_file=client_options.credentials_file,
                host=api_endpoint,
                scopes=client_options.scopes,
                client_cert_source_for_mtls=client_cert_source_func,
                quota_project_id=client_options.quota_project_id,
                client_info=client_info,
                always_use_jwt_access=True,
                api_audience=client_options.api_audience,
            )

    def predict(
        self,
        request: Optional[Union[prediction_service.PredictRequest, dict]] = None,
        *,
        endpoint: Optional[str] = None,
        instances: Optional[MutableSequence[struct_pb2.Value]] = None,
        parameters: Optional[struct_pb2.Value] = None,
        retry: OptionalRetry = gapic_v1.method.DEFAULT,
        timeout: Union[float, object] = gapic_v1.method.DEFAULT,
        metadata: Sequence[Tuple[str, str]] = (),
    ) -> prediction_service.PredictResponse:
        r"""Perform an online prediction.

        .. code-block:: python

            # This snippet has been automatically generated and should be regarded as a
            # code template only.
            # It will require modifications to work:
            # - It may require correct/in-range values for request initialization.
            # - It may require specifying regional endpoints when creating the service
            #   client as shown in:
            #   https://googleapis.dev/python/google-api-core/latest/client_options.html
            from google.cloud import aiplatform_v1beta1

            def sample_predict():
                # Create a client
                client = aiplatform_v1beta1.PredictionServiceClient()

                # Initialize request argument(s)
                instances = aiplatform_v1beta1.Value()
                instances.null_value = "NULL_VALUE"

                request = aiplatform_v1beta1.PredictRequest(
                    endpoint="endpoint_value",
                    instances=instances,
                )

                # Make the request
                response = client.predict(request=request)

                # Handle the response
                print(response)

        Args:
            request (Union[google.cloud.aiplatform_v1beta1.types.PredictRequest, dict]):
                The request object. Request message for
                [PredictionService.Predict][google.cloud.aiplatform.v1beta1.PredictionService.Predict].
            endpoint (str):
                Required. The name of the Endpoint requested to serve
                the prediction. Format:
                ``projects/{project}/locations/{location}/endpoints/{endpoint}``

                This corresponds to the ``endpoint`` field
                on the ``request`` instance; if ``request`` is provided, this
                should not be set.
            instances (MutableSequence[google.protobuf.struct_pb2.Value]):
                Required. The instances that are the input to the
                prediction call. A DeployedModel may have an upper limit
                on the number of instances it supports per request, and
                when it is exceeded the prediction call errors in case
                of AutoML Models, or, in case of customer created
                Models, the behaviour is as documented by that Model.
                The schema of any single instance may be specified via
                Endpoint's DeployedModels'
                [Model's][google.cloud.aiplatform.v1beta1.DeployedModel.model]
                [PredictSchemata's][google.cloud.aiplatform.v1beta1.Model.predict_schemata]
                [instance_schema_uri][google.cloud.aiplatform.v1beta1.PredictSchemata.instance_schema_uri].

                This corresponds to the ``instances`` field
                on the ``request`` instance; if ``request`` is provided, this
                should not be set.
            parameters (google.protobuf.struct_pb2.Value):
                The parameters that govern the prediction. The schema of
                the parameters may be specified via Endpoint's
                DeployedModels' [Model's
                ][google.cloud.aiplatform.v1beta1.DeployedModel.model]
                [PredictSchemata's][google.cloud.aiplatform.v1beta1.Model.predict_schemata]
                [parameters_schema_uri][google.cloud.aiplatform.v1beta1.PredictSchemata.parameters_schema_uri].

                This corresponds to the ``parameters`` field
                on the ``request`` instance; if ``request`` is provided, this
                should not be set.
            retry (google.api_core.retry.Retry): Designation of what errors, if any,
                should be retried.
            timeout (float): The timeout for this request.
            metadata (Sequence[Tuple[str, str]]): Strings which should be
                sent along with the request as metadata.

        Returns:
            google.cloud.aiplatform_v1beta1.types.PredictResponse:
                Response message for
                   [PredictionService.Predict][google.cloud.aiplatform.v1beta1.PredictionService.Predict].

        """
        # Create or coerce a protobuf request object.
        # Quick check: If we got a request object, we should *not* have
        # gotten any keyword arguments that map to the request.
        has_flattened_params = any([endpoint, instances, parameters])
        if request is not None and has_flattened_params:
            raise ValueError(
                "If the `request` argument is set, then none of "
                "the individual field arguments should be set."
            )

        # Minor optimization to avoid making a copy if the user passes
        # in a prediction_service.PredictRequest.
        # There's no risk of modifying the input as we've already verified
        # there are no flattened fields.
        if not isinstance(request, prediction_service.PredictRequest):
            request = prediction_service.PredictRequest(request)
            # If we have keyword arguments corresponding to fields on the
            # request, apply these.
            if endpoint is not None:
                request.endpoint = endpoint
            if instances is not None:
                request.instances.extend(instances)
            if parameters is not None:
                request.parameters = parameters

        # Wrap the RPC method; this adds retry and timeout information,
        # and friendly error handling.
        rpc = self._transport._wrapped_methods[self._transport.predict]

        # Certain fields should be provided within the metadata header;
        # add these here.
        metadata = tuple(metadata) + (
            gapic_v1.routing_header.to_grpc_metadata((("endpoint", request.endpoint),)),
        )

        # Send the request.
        response = rpc(
            request,
            retry=retry,
            timeout=timeout,
            metadata=metadata,
        )

        # Done; return the response.
        return response

    def raw_predict(
        self,
        request: Optional[Union[prediction_service.RawPredictRequest, dict]] = None,
        *,
        endpoint: Optional[str] = None,
        http_body: Optional[httpbody_pb2.HttpBody] = None,
        retry: OptionalRetry = gapic_v1.method.DEFAULT,
        timeout: Union[float, object] = gapic_v1.method.DEFAULT,
        metadata: Sequence[Tuple[str, str]] = (),
    ) -> httpbody_pb2.HttpBody:
        r"""Perform an online prediction with an arbitrary HTTP payload.

        The response includes the following HTTP headers:

        -  ``X-Vertex-AI-Endpoint-Id``: ID of the
           [Endpoint][google.cloud.aiplatform.v1beta1.Endpoint] that
           served this prediction.

        -  ``X-Vertex-AI-Deployed-Model-Id``: ID of the Endpoint's
           [DeployedModel][google.cloud.aiplatform.v1beta1.DeployedModel]
           that served this prediction.

        .. code-block:: python

            # This snippet has been automatically generated and should be regarded as a
            # code template only.
            # It will require modifications to work:
            # - It may require correct/in-range values for request initialization.
            # - It may require specifying regional endpoints when creating the service
            #   client as shown in:
            #   https://googleapis.dev/python/google-api-core/latest/client_options.html
            from google.cloud import aiplatform_v1beta1

            def sample_raw_predict():
                # Create a client
                client = aiplatform_v1beta1.PredictionServiceClient()

                # Initialize request argument(s)
                request = aiplatform_v1beta1.RawPredictRequest(
                    endpoint="endpoint_value",
                )

                # Make the request
                response = client.raw_predict(request=request)

                # Handle the response
                print(response)

        Args:
            request (Union[google.cloud.aiplatform_v1beta1.types.RawPredictRequest, dict]):
                The request object. Request message for
                [PredictionService.RawPredict][google.cloud.aiplatform.v1beta1.PredictionService.RawPredict].
            endpoint (str):
                Required. The name of the Endpoint requested to serve
                the prediction. Format:
                ``projects/{project}/locations/{location}/endpoints/{endpoint}``

                This corresponds to the ``endpoint`` field
                on the ``request`` instance; if ``request`` is provided, this
                should not be set.
            http_body (google.api.httpbody_pb2.HttpBody):
                The prediction input. Supports HTTP headers and
                arbitrary data payload.

                A
                [DeployedModel][google.cloud.aiplatform.v1beta1.DeployedModel]
                may have an upper limit on the number of instances it
                supports per request. When this limit it is exceeded for
                an AutoML model, the
                [RawPredict][google.cloud.aiplatform.v1beta1.PredictionService.RawPredict]
                method returns an error. When this limit is exceeded for
                a custom-trained model, the behavior varies depending on
                the model.

                You can specify the schema for each instance in the
                [predict_schemata.instance_schema_uri][google.cloud.aiplatform.v1beta1.PredictSchemata.instance_schema_uri]
                field when you create a
                [Model][google.cloud.aiplatform.v1beta1.Model]. This
                schema applies when you deploy the ``Model`` as a
                ``DeployedModel`` to an
                [Endpoint][google.cloud.aiplatform.v1beta1.Endpoint] and
                use the ``RawPredict`` method.

                This corresponds to the ``http_body`` field
                on the ``request`` instance; if ``request`` is provided, this
                should not be set.
            retry (google.api_core.retry.Retry): Designation of what errors, if any,
                should be retried.
            timeout (float): The timeout for this request.
            metadata (Sequence[Tuple[str, str]]): Strings which should be
                sent along with the request as metadata.

        Returns:
            google.api.httpbody_pb2.HttpBody:
                Message that represents an arbitrary HTTP body. It should only be used for
                   payload formats that can't be represented as JSON,
                   such as raw binary or an HTML page.

                   This message can be used both in streaming and
                   non-streaming API methods in the request as well as
                   the response.

                   It can be used as a top-level request field, which is
                   convenient if one wants to extract parameters from
                   either the URL or HTTP template into the request
                   fields and also want access to the raw HTTP body.

                   Example:

                      message GetResourceRequest {
                         // A unique request id. string request_id = 1;

                         // The raw HTTP body is bound to this field.
                         google.api.HttpBody http_body = 2;

                      }

                      service ResourceService {
                         rpc GetResource(GetResourceRequest)
                            returns (google.api.HttpBody);

                         rpc UpdateResource(google.api.HttpBody)
                            returns (google.protobuf.Empty);

                      }

                   Example with streaming methods:

                      service CaldavService {
                         rpc GetCalendar(stream google.api.HttpBody)
                            returns (stream google.api.HttpBody);

                         rpc UpdateCalendar(stream google.api.HttpBody)
                            returns (stream google.api.HttpBody);

                      }

                   Use of this type only changes how the request and
                   response bodies are handled, all other features will
                   continue to work unchanged.

        """
        # Create or coerce a protobuf request object.
        # Quick check: If we got a request object, we should *not* have
        # gotten any keyword arguments that map to the request.
        has_flattened_params = any([endpoint, http_body])
        if request is not None and has_flattened_params:
            raise ValueError(
                "If the `request` argument is set, then none of "
                "the individual field arguments should be set."
            )

        # Minor optimization to avoid making a copy if the user passes
        # in a prediction_service.RawPredictRequest.
        # There's no risk of modifying the input as we've already verified
        # there are no flattened fields.
        if not isinstance(request, prediction_service.RawPredictRequest):
            request = prediction_service.RawPredictRequest(request)
            # If we have keyword arguments corresponding to fields on the
            # request, apply these.
            if endpoint is not None:
                request.endpoint = endpoint
            if http_body is not None:
                request.http_body = http_body

        # Wrap the RPC method; this adds retry and timeout information,
        # and friendly error handling.
        rpc = self._transport._wrapped_methods[self._transport.raw_predict]

        # Certain fields should be provided within the metadata header;
        # add these here.
        metadata = tuple(metadata) + (
            gapic_v1.routing_header.to_grpc_metadata((("endpoint", request.endpoint),)),
        )

        # Send the request.
        response = rpc(
            request,
            retry=retry,
            timeout=timeout,
            metadata=metadata,
        )

        # Done; return the response.
        return response

    def server_streaming_predict(
        self,
        request: Optional[
            Union[prediction_service.StreamingPredictRequest, dict]
        ] = None,
        *,
        retry: OptionalRetry = gapic_v1.method.DEFAULT,
        timeout: Union[float, object] = gapic_v1.method.DEFAULT,
        metadata: Sequence[Tuple[str, str]] = (),
    ) -> Iterable[prediction_service.StreamingPredictResponse]:
        r"""Perform a server-side streaming online prediction
        request for Vertex LLM streaming.

        .. code-block:: python

            # This snippet has been automatically generated and should be regarded as a
            # code template only.
            # It will require modifications to work:
            # - It may require correct/in-range values for request initialization.
            # - It may require specifying regional endpoints when creating the service
            #   client as shown in:
            #   https://googleapis.dev/python/google-api-core/latest/client_options.html
            from google.cloud import aiplatform_v1beta1

            def sample_server_streaming_predict():
                # Create a client
                client = aiplatform_v1beta1.PredictionServiceClient()

                # Initialize request argument(s)
                request = aiplatform_v1beta1.StreamingPredictRequest(
                    endpoint="endpoint_value",
                )

                # Make the request
                stream = client.server_streaming_predict(request=request)

                # Handle the response
                for response in stream:
                    print(response)

        Args:
            request (Union[google.cloud.aiplatform_v1beta1.types.StreamingPredictRequest, dict]):
                The request object. Request message for
                [PredictionService.StreamingPredict][google.cloud.aiplatform.v1beta1.PredictionService.StreamingPredict].

                The first message must contain
                [endpoint][google.cloud.aiplatform.v1beta1.StreamingPredictRequest.endpoint]
                field and optionally [input][]. The subsequent messages
                must contain [input][].
            retry (google.api_core.retry.Retry): Designation of what errors, if any,
                should be retried.
            timeout (float): The timeout for this request.
            metadata (Sequence[Tuple[str, str]]): Strings which should be
                sent along with the request as metadata.

        Returns:
            Iterable[google.cloud.aiplatform_v1beta1.types.StreamingPredictResponse]:
                Response message for
                   [PredictionService.StreamingPredict][google.cloud.aiplatform.v1beta1.PredictionService.StreamingPredict].

        """
        # Create or coerce a protobuf request object.
        # Minor optimization to avoid making a copy if the user passes
        # in a prediction_service.StreamingPredictRequest.
        # There's no risk of modifying the input as we've already verified
        # there are no flattened fields.
        if not isinstance(request, prediction_service.StreamingPredictRequest):
            request = prediction_service.StreamingPredictRequest(request)

        # Wrap the RPC method; this adds retry and timeout information,
        # and friendly error handling.
        rpc = self._transport._wrapped_methods[self._transport.server_streaming_predict]

        # Certain fields should be provided within the metadata header;
        # add these here.
        metadata = tuple(metadata) + (
            gapic_v1.routing_header.to_grpc_metadata((("endpoint", request.endpoint),)),
        )

        # Send the request.
        response = rpc(
            request,
            retry=retry,
            timeout=timeout,
            metadata=metadata,
        )

        # Done; return the response.
        return response

    def explain(
        self,
        request: Optional[Union[prediction_service.ExplainRequest, dict]] = None,
        *,
        endpoint: Optional[str] = None,
        instances: Optional[MutableSequence[struct_pb2.Value]] = None,
        parameters: Optional[struct_pb2.Value] = None,
        deployed_model_id: Optional[str] = None,
        retry: OptionalRetry = gapic_v1.method.DEFAULT,
        timeout: Union[float, object] = gapic_v1.method.DEFAULT,
        metadata: Sequence[Tuple[str, str]] = (),
    ) -> prediction_service.ExplainResponse:
        r"""Perform an online explanation.

        If
        [deployed_model_id][google.cloud.aiplatform.v1beta1.ExplainRequest.deployed_model_id]
        is specified, the corresponding DeployModel must have
        [explanation_spec][google.cloud.aiplatform.v1beta1.DeployedModel.explanation_spec]
        populated. If
        [deployed_model_id][google.cloud.aiplatform.v1beta1.ExplainRequest.deployed_model_id]
        is not specified, all DeployedModels must have
        [explanation_spec][google.cloud.aiplatform.v1beta1.DeployedModel.explanation_spec]
        populated.

        .. code-block:: python

            # This snippet has been automatically generated and should be regarded as a
            # code template only.
            # It will require modifications to work:
            # - It may require correct/in-range values for request initialization.
            # - It may require specifying regional endpoints when creating the service
            #   client as shown in:
            #   https://googleapis.dev/python/google-api-core/latest/client_options.html
            from google.cloud import aiplatform_v1beta1

            def sample_explain():
                # Create a client
                client = aiplatform_v1beta1.PredictionServiceClient()

                # Initialize request argument(s)
                instances = aiplatform_v1beta1.Value()
                instances.null_value = "NULL_VALUE"

                request = aiplatform_v1beta1.ExplainRequest(
                    endpoint="endpoint_value",
                    instances=instances,
                )

                # Make the request
                response = client.explain(request=request)

                # Handle the response
                print(response)

        Args:
            request (Union[google.cloud.aiplatform_v1beta1.types.ExplainRequest, dict]):
                The request object. Request message for
                [PredictionService.Explain][google.cloud.aiplatform.v1beta1.PredictionService.Explain].
            endpoint (str):
                Required. The name of the Endpoint requested to serve
                the explanation. Format:
                ``projects/{project}/locations/{location}/endpoints/{endpoint}``

                This corresponds to the ``endpoint`` field
                on the ``request`` instance; if ``request`` is provided, this
                should not be set.
            instances (MutableSequence[google.protobuf.struct_pb2.Value]):
                Required. The instances that are the input to the
                explanation call. A DeployedModel may have an upper
                limit on the number of instances it supports per
                request, and when it is exceeded the explanation call
                errors in case of AutoML Models, or, in case of customer
                created Models, the behaviour is as documented by that
                Model. The schema of any single instance may be
                specified via Endpoint's DeployedModels'
                [Model's][google.cloud.aiplatform.v1beta1.DeployedModel.model]
                [PredictSchemata's][google.cloud.aiplatform.v1beta1.Model.predict_schemata]
                [instance_schema_uri][google.cloud.aiplatform.v1beta1.PredictSchemata.instance_schema_uri].

                This corresponds to the ``instances`` field
                on the ``request`` instance; if ``request`` is provided, this
                should not be set.
            parameters (google.protobuf.struct_pb2.Value):
                The parameters that govern the prediction. The schema of
                the parameters may be specified via Endpoint's
                DeployedModels' [Model's
                ][google.cloud.aiplatform.v1beta1.DeployedModel.model]
                [PredictSchemata's][google.cloud.aiplatform.v1beta1.Model.predict_schemata]
                [parameters_schema_uri][google.cloud.aiplatform.v1beta1.PredictSchemata.parameters_schema_uri].

                This corresponds to the ``parameters`` field
                on the ``request`` instance; if ``request`` is provided, this
                should not be set.
            deployed_model_id (str):
                If specified, this ExplainRequest will be served by the
                chosen DeployedModel, overriding
                [Endpoint.traffic_split][google.cloud.aiplatform.v1beta1.Endpoint.traffic_split].

                This corresponds to the ``deployed_model_id`` field
                on the ``request`` instance; if ``request`` is provided, this
                should not be set.
            retry (google.api_core.retry.Retry): Designation of what errors, if any,
                should be retried.
            timeout (float): The timeout for this request.
            metadata (Sequence[Tuple[str, str]]): Strings which should be
                sent along with the request as metadata.

        Returns:
            google.cloud.aiplatform_v1beta1.types.ExplainResponse:
                Response message for
                   [PredictionService.Explain][google.cloud.aiplatform.v1beta1.PredictionService.Explain].

        """
        # Create or coerce a protobuf request object.
        # Quick check: If we got a request object, we should *not* have
        # gotten any keyword arguments that map to the request.
        has_flattened_params = any([endpoint, instances, parameters, deployed_model_id])
        if request is not None and has_flattened_params:
            raise ValueError(
                "If the `request` argument is set, then none of "
                "the individual field arguments should be set."
            )

        # Minor optimization to avoid making a copy if the user passes
        # in a prediction_service.ExplainRequest.
        # There's no risk of modifying the input as we've already verified
        # there are no flattened fields.
        if not isinstance(request, prediction_service.ExplainRequest):
            request = prediction_service.ExplainRequest(request)
            # If we have keyword arguments corresponding to fields on the
            # request, apply these.
            if endpoint is not None:
                request.endpoint = endpoint
            if instances is not None:
                request.instances.extend(instances)
            if parameters is not None:
                request.parameters = parameters
            if deployed_model_id is not None:
                request.deployed_model_id = deployed_model_id

        # Wrap the RPC method; this adds retry and timeout information,
        # and friendly error handling.
        rpc = self._transport._wrapped_methods[self._transport.explain]

        # Certain fields should be provided within the metadata header;
        # add these here.
        metadata = tuple(metadata) + (
            gapic_v1.routing_header.to_grpc_metadata((("endpoint", request.endpoint),)),
        )

        # Send the request.
        response = rpc(
            request,
            retry=retry,
            timeout=timeout,
            metadata=metadata,
        )

        # Done; return the response.
        return response

    def __enter__(self) -> "PredictionServiceClient":
        return self

    def __exit__(self, type, value, traceback):
        """Releases underlying transport's resources.

        .. warning::
            ONLY use as a context manager if the transport is NOT shared
            with other clients! Exiting the with block will CLOSE the transport
            and may cause errors in other clients!
        """
        self.transport.close()

    def list_operations(
        self,
        request: Optional[operations_pb2.ListOperationsRequest] = None,
        *,
        retry: OptionalRetry = gapic_v1.method.DEFAULT,
        timeout: Union[float, object] = gapic_v1.method.DEFAULT,
        metadata: Sequence[Tuple[str, str]] = (),
    ) -> operations_pb2.ListOperationsResponse:
        r"""Lists operations that match the specified filter in the request.

        Args:
            request (:class:`~.operations_pb2.ListOperationsRequest`):
                The request object. Request message for
                `ListOperations` method.
            retry (google.api_core.retry.Retry): Designation of what errors,
                    if any, should be retried.
            timeout (float): The timeout for this request.
            metadata (Sequence[Tuple[str, str]]): Strings which should be
                sent along with the request as metadata.
        Returns:
            ~.operations_pb2.ListOperationsResponse:
                Response message for ``ListOperations`` method.
        """
        # Create or coerce a protobuf request object.
        # The request isn't a proto-plus wrapped type,
        # so it must be constructed via keyword expansion.
        if isinstance(request, dict):
            request = operations_pb2.ListOperationsRequest(**request)

        # Wrap the RPC method; this adds retry and timeout information,
        # and friendly error handling.
        rpc = gapic_v1.method.wrap_method(
            self._transport.list_operations,
            default_timeout=None,
            client_info=DEFAULT_CLIENT_INFO,
        )

        # Certain fields should be provided within the metadata header;
        # add these here.
        metadata = tuple(metadata) + (
            gapic_v1.routing_header.to_grpc_metadata((("name", request.name),)),
        )

        # Send the request.
        response = rpc(
            request,
            retry=retry,
            timeout=timeout,
            metadata=metadata,
        )

        # Done; return the response.
        return response

    def get_operation(
        self,
        request: Optional[operations_pb2.GetOperationRequest] = None,
        *,
        retry: OptionalRetry = gapic_v1.method.DEFAULT,
        timeout: Union[float, object] = gapic_v1.method.DEFAULT,
        metadata: Sequence[Tuple[str, str]] = (),
    ) -> operations_pb2.Operation:
        r"""Gets the latest state of a long-running operation.

        Args:
            request (:class:`~.operations_pb2.GetOperationRequest`):
                The request object. Request message for
                `GetOperation` method.
            retry (google.api_core.retry.Retry): Designation of what errors,
                    if any, should be retried.
            timeout (float): The timeout for this request.
            metadata (Sequence[Tuple[str, str]]): Strings which should be
                sent along with the request as metadata.
        Returns:
            ~.operations_pb2.Operation:
                An ``Operation`` object.
        """
        # Create or coerce a protobuf request object.
        # The request isn't a proto-plus wrapped type,
        # so it must be constructed via keyword expansion.
        if isinstance(request, dict):
            request = operations_pb2.GetOperationRequest(**request)

        # Wrap the RPC method; this adds retry and timeout information,
        # and friendly error handling.
        rpc = gapic_v1.method.wrap_method(
            self._transport.get_operation,
            default_timeout=None,
            client_info=DEFAULT_CLIENT_INFO,
        )

        # Certain fields should be provided within the metadata header;
        # add these here.
        metadata = tuple(metadata) + (
            gapic_v1.routing_header.to_grpc_metadata((("name", request.name),)),
        )

        # Send the request.
        response = rpc(
            request,
            retry=retry,
            timeout=timeout,
            metadata=metadata,
        )

        # Done; return the response.
        return response

    def delete_operation(
        self,
        request: Optional[operations_pb2.DeleteOperationRequest] = None,
        *,
        retry: OptionalRetry = gapic_v1.method.DEFAULT,
        timeout: Union[float, object] = gapic_v1.method.DEFAULT,
        metadata: Sequence[Tuple[str, str]] = (),
    ) -> None:
        r"""Deletes a long-running operation.

        This method indicates that the client is no longer interested
        in the operation result. It does not cancel the operation.
        If the server doesn't support this method, it returns
        `google.rpc.Code.UNIMPLEMENTED`.

        Args:
            request (:class:`~.operations_pb2.DeleteOperationRequest`):
                The request object. Request message for
                `DeleteOperation` method.
            retry (google.api_core.retry.Retry): Designation of what errors,
                    if any, should be retried.
            timeout (float): The timeout for this request.
            metadata (Sequence[Tuple[str, str]]): Strings which should be
                sent along with the request as metadata.
        Returns:
            None
        """
        # Create or coerce a protobuf request object.
        # The request isn't a proto-plus wrapped type,
        # so it must be constructed via keyword expansion.
        if isinstance(request, dict):
            request = operations_pb2.DeleteOperationRequest(**request)

        # Wrap the RPC method; this adds retry and timeout information,
        # and friendly error handling.
        rpc = gapic_v1.method.wrap_method(
            self._transport.delete_operation,
            default_timeout=None,
            client_info=DEFAULT_CLIENT_INFO,
        )

        # Certain fields should be provided within the metadata header;
        # add these here.
        metadata = tuple(metadata) + (
            gapic_v1.routing_header.to_grpc_metadata((("name", request.name),)),
        )

        # Send the request.
        rpc(
            request,
            retry=retry,
            timeout=timeout,
            metadata=metadata,
        )

    def cancel_operation(
        self,
        request: Optional[operations_pb2.CancelOperationRequest] = None,
        *,
        retry: OptionalRetry = gapic_v1.method.DEFAULT,
        timeout: Union[float, object] = gapic_v1.method.DEFAULT,
        metadata: Sequence[Tuple[str, str]] = (),
    ) -> None:
        r"""Starts asynchronous cancellation on a long-running operation.

        The server makes a best effort to cancel the operation, but success
        is not guaranteed.  If the server doesn't support this method, it returns
        `google.rpc.Code.UNIMPLEMENTED`.

        Args:
            request (:class:`~.operations_pb2.CancelOperationRequest`):
                The request object. Request message for
                `CancelOperation` method.
            retry (google.api_core.retry.Retry): Designation of what errors,
                    if any, should be retried.
            timeout (float): The timeout for this request.
            metadata (Sequence[Tuple[str, str]]): Strings which should be
                sent along with the request as metadata.
        Returns:
            None
        """
        # Create or coerce a protobuf request object.
        # The request isn't a proto-plus wrapped type,
        # so it must be constructed via keyword expansion.
        if isinstance(request, dict):
            request = operations_pb2.CancelOperationRequest(**request)

        # Wrap the RPC method; this adds retry and timeout information,
        # and friendly error handling.
        rpc = gapic_v1.method.wrap_method(
            self._transport.cancel_operation,
            default_timeout=None,
            client_info=DEFAULT_CLIENT_INFO,
        )

        # Certain fields should be provided within the metadata header;
        # add these here.
        metadata = tuple(metadata) + (
            gapic_v1.routing_header.to_grpc_metadata((("name", request.name),)),
        )

        # Send the request.
        rpc(
            request,
            retry=retry,
            timeout=timeout,
            metadata=metadata,
        )

    def wait_operation(
        self,
        request: Optional[operations_pb2.WaitOperationRequest] = None,
        *,
        retry: OptionalRetry = gapic_v1.method.DEFAULT,
        timeout: Union[float, object] = gapic_v1.method.DEFAULT,
        metadata: Sequence[Tuple[str, str]] = (),
    ) -> operations_pb2.Operation:
        r"""Waits until the specified long-running operation is done or reaches at most
        a specified timeout, returning the latest state.

        If the operation is already done, the latest state is immediately returned.
        If the timeout specified is greater than the default HTTP/RPC timeout, the HTTP/RPC
        timeout is used.  If the server does not support this method, it returns
        `google.rpc.Code.UNIMPLEMENTED`.

        Args:
            request (:class:`~.operations_pb2.WaitOperationRequest`):
                The request object. Request message for
                `WaitOperation` method.
            retry (google.api_core.retry.Retry): Designation of what errors,
                    if any, should be retried.
            timeout (float): The timeout for this request.
            metadata (Sequence[Tuple[str, str]]): Strings which should be
                sent along with the request as metadata.
        Returns:
            ~.operations_pb2.Operation:
                An ``Operation`` object.
        """
        # Create or coerce a protobuf request object.
        # The request isn't a proto-plus wrapped type,
        # so it must be constructed via keyword expansion.
        if isinstance(request, dict):
            request = operations_pb2.WaitOperationRequest(**request)

        # Wrap the RPC method; this adds retry and timeout information,
        # and friendly error handling.
        rpc = gapic_v1.method.wrap_method(
            self._transport.wait_operation,
            default_timeout=None,
            client_info=DEFAULT_CLIENT_INFO,
        )

        # Certain fields should be provided within the metadata header;
        # add these here.
        metadata = tuple(metadata) + (
            gapic_v1.routing_header.to_grpc_metadata((("name", request.name),)),
        )

        # Send the request.
        response = rpc(
            request,
            retry=retry,
            timeout=timeout,
            metadata=metadata,
        )

        # Done; return the response.
        return response

    def set_iam_policy(
        self,
        request: Optional[iam_policy_pb2.SetIamPolicyRequest] = None,
        *,
        retry: OptionalRetry = gapic_v1.method.DEFAULT,
        timeout: Union[float, object] = gapic_v1.method.DEFAULT,
        metadata: Sequence[Tuple[str, str]] = (),
    ) -> policy_pb2.Policy:
        r"""Sets the IAM access control policy on the specified function.

        Replaces any existing policy.

        Args:
            request (:class:`~.iam_policy_pb2.SetIamPolicyRequest`):
                The request object. Request message for `SetIamPolicy`
                method.
            retry (google.api_core.retry.Retry): Designation of what errors, if any,
                should be retried.
            timeout (float): The timeout for this request.
            metadata (Sequence[Tuple[str, str]]): Strings which should be
                sent along with the request as metadata.
        Returns:
            ~.policy_pb2.Policy:
                Defines an Identity and Access Management (IAM) policy.
                It is used to specify access control policies for Cloud
                Platform resources.
                A ``Policy`` is a collection of ``bindings``. A
                ``binding`` binds one or more ``members`` to a single
                ``role``. Members can be user accounts, service
                accounts, Google groups, and domains (such as G Suite).
                A ``role`` is a named list of permissions (defined by
                IAM or configured by users). A ``binding`` can
                optionally specify a ``condition``, which is a logic
                expression that further constrains the role binding
                based on attributes about the request and/or target
                resource.

                **JSON Example**

                ::

                    {
                      "bindings": [
                        {
                          "role": "roles/resourcemanager.organizationAdmin",
                          "members": [
                            "user:mike@example.com",
                            "group:admins@example.com",
                            "domain:google.com",
                            "serviceAccount:my-project-id@appspot.gserviceaccount.com"
                          ]
                        },
                        {
                          "role": "roles/resourcemanager.organizationViewer",
                          "members": ["user:eve@example.com"],
                          "condition": {
                            "title": "expirable access",
                            "description": "Does not grant access after Sep 2020",
                            "expression": "request.time <
                            timestamp('2020-10-01T00:00:00.000Z')",
                          }
                        }
                      ]
                    }

                **YAML Example**

                ::

                    bindings:
                    - members:
                      - user:mike@example.com
                      - group:admins@example.com
                      - domain:google.com
                      - serviceAccount:my-project-id@appspot.gserviceaccount.com
                      role: roles/resourcemanager.organizationAdmin
                    - members:
                      - user:eve@example.com
                      role: roles/resourcemanager.organizationViewer
                      condition:
                        title: expirable access
                        description: Does not grant access after Sep 2020
                        expression: request.time < timestamp('2020-10-01T00:00:00.000Z')

                For a description of IAM and its features, see the `IAM
                developer's
                guide <https://cloud.google.com/iam/docs>`__.
        """
        # Create or coerce a protobuf request object.

        # The request isn't a proto-plus wrapped type,
        # so it must be constructed via keyword expansion.
        if isinstance(request, dict):
            request = iam_policy_pb2.SetIamPolicyRequest(**request)

        # Wrap the RPC method; this adds retry and timeout information,
        # and friendly error handling.
        rpc = gapic_v1.method.wrap_method(
            self._transport.set_iam_policy,
            default_timeout=None,
            client_info=DEFAULT_CLIENT_INFO,
        )

        # Certain fields should be provided within the metadata header;
        # add these here.
        metadata = tuple(metadata) + (
            gapic_v1.routing_header.to_grpc_metadata((("resource", request.resource),)),
        )

        # Send the request.
        response = rpc(
            request,
            retry=retry,
            timeout=timeout,
            metadata=metadata,
        )

        # Done; return the response.
        return response

    def get_iam_policy(
        self,
        request: Optional[iam_policy_pb2.GetIamPolicyRequest] = None,
        *,
        retry: OptionalRetry = gapic_v1.method.DEFAULT,
        timeout: Union[float, object] = gapic_v1.method.DEFAULT,
        metadata: Sequence[Tuple[str, str]] = (),
    ) -> policy_pb2.Policy:
        r"""Gets the IAM access control policy for a function.

        Returns an empty policy if the function exists and does not have a
        policy set.

        Args:
            request (:class:`~.iam_policy_pb2.GetIamPolicyRequest`):
                The request object. Request message for `GetIamPolicy`
                method.
            retry (google.api_core.retry.Retry): Designation of what errors, if
                any, should be retried.
            timeout (float): The timeout for this request.
            metadata (Sequence[Tuple[str, str]]): Strings which should be
                sent along with the request as metadata.
        Returns:
            ~.policy_pb2.Policy:
                Defines an Identity and Access Management (IAM) policy.
                It is used to specify access control policies for Cloud
                Platform resources.
                A ``Policy`` is a collection of ``bindings``. A
                ``binding`` binds one or more ``members`` to a single
                ``role``. Members can be user accounts, service
                accounts, Google groups, and domains (such as G Suite).
                A ``role`` is a named list of permissions (defined by
                IAM or configured by users). A ``binding`` can
                optionally specify a ``condition``, which is a logic
                expression that further constrains the role binding
                based on attributes about the request and/or target
                resource.

                **JSON Example**

                ::

                    {
                      "bindings": [
                        {
                          "role": "roles/resourcemanager.organizationAdmin",
                          "members": [
                            "user:mike@example.com",
                            "group:admins@example.com",
                            "domain:google.com",
                            "serviceAccount:my-project-id@appspot.gserviceaccount.com"
                          ]
                        },
                        {
                          "role": "roles/resourcemanager.organizationViewer",
                          "members": ["user:eve@example.com"],
                          "condition": {
                            "title": "expirable access",
                            "description": "Does not grant access after Sep 2020",
                            "expression": "request.time <
                            timestamp('2020-10-01T00:00:00.000Z')",
                          }
                        }
                      ]
                    }

                **YAML Example**

                ::

                    bindings:
                    - members:
                      - user:mike@example.com
                      - group:admins@example.com
                      - domain:google.com
                      - serviceAccount:my-project-id@appspot.gserviceaccount.com
                      role: roles/resourcemanager.organizationAdmin
                    - members:
                      - user:eve@example.com
                      role: roles/resourcemanager.organizationViewer
                      condition:
                        title: expirable access
                        description: Does not grant access after Sep 2020
                        expression: request.time < timestamp('2020-10-01T00:00:00.000Z')

                For a description of IAM and its features, see the `IAM
                developer's
                guide <https://cloud.google.com/iam/docs>`__.
        """
        # Create or coerce a protobuf request object.

        # The request isn't a proto-plus wrapped type,
        # so it must be constructed via keyword expansion.
        if isinstance(request, dict):
            request = iam_policy_pb2.GetIamPolicyRequest(**request)

        # Wrap the RPC method; this adds retry and timeout information,
        # and friendly error handling.
        rpc = gapic_v1.method.wrap_method(
            self._transport.get_iam_policy,
            default_timeout=None,
            client_info=DEFAULT_CLIENT_INFO,
        )

        # Certain fields should be provided within the metadata header;
        # add these here.
        metadata = tuple(metadata) + (
            gapic_v1.routing_header.to_grpc_metadata((("resource", request.resource),)),
        )

        # Send the request.
        response = rpc(
            request,
            retry=retry,
            timeout=timeout,
            metadata=metadata,
        )

        # Done; return the response.
        return response

    def test_iam_permissions(
        self,
        request: Optional[iam_policy_pb2.TestIamPermissionsRequest] = None,
        *,
        retry: OptionalRetry = gapic_v1.method.DEFAULT,
        timeout: Union[float, object] = gapic_v1.method.DEFAULT,
        metadata: Sequence[Tuple[str, str]] = (),
    ) -> iam_policy_pb2.TestIamPermissionsResponse:
        r"""Tests the specified IAM permissions against the IAM access control
            policy for a function.

        If the function does not exist, this will return an empty set
        of permissions, not a NOT_FOUND error.

        Args:
            request (:class:`~.iam_policy_pb2.TestIamPermissionsRequest`):
                The request object. Request message for
                `TestIamPermissions` method.
            retry (google.api_core.retry.Retry): Designation of what errors,
                 if any, should be retried.
            timeout (float): The timeout for this request.
            metadata (Sequence[Tuple[str, str]]): Strings which should be
                sent along with the request as metadata.
        Returns:
            ~.iam_policy_pb2.TestIamPermissionsResponse:
                Response message for ``TestIamPermissions`` method.
        """
        # Create or coerce a protobuf request object.

        # The request isn't a proto-plus wrapped type,
        # so it must be constructed via keyword expansion.
        if isinstance(request, dict):
            request = iam_policy_pb2.TestIamPermissionsRequest(**request)

        # Wrap the RPC method; this adds retry and timeout information,
        # and friendly error handling.
        rpc = gapic_v1.method.wrap_method(
            self._transport.test_iam_permissions,
            default_timeout=None,
            client_info=DEFAULT_CLIENT_INFO,
        )

        # Certain fields should be provided within the metadata header;
        # add these here.
        metadata = tuple(metadata) + (
            gapic_v1.routing_header.to_grpc_metadata((("resource", request.resource),)),
        )

        # Send the request.
        response = rpc(
            request,
            retry=retry,
            timeout=timeout,
            metadata=metadata,
        )

        # Done; return the response.
        return response

    def get_location(
        self,
        request: Optional[locations_pb2.GetLocationRequest] = None,
        *,
        retry: OptionalRetry = gapic_v1.method.DEFAULT,
        timeout: Union[float, object] = gapic_v1.method.DEFAULT,
        metadata: Sequence[Tuple[str, str]] = (),
    ) -> locations_pb2.Location:
        r"""Gets information about a location.

        Args:
            request (:class:`~.location_pb2.GetLocationRequest`):
                The request object. Request message for
                `GetLocation` method.
            retry (google.api_core.retry.Retry): Designation of what errors,
                 if any, should be retried.
            timeout (float): The timeout for this request.
            metadata (Sequence[Tuple[str, str]]): Strings which should be
                sent along with the request as metadata.
        Returns:
            ~.location_pb2.Location:
                Location object.
        """
        # Create or coerce a protobuf request object.
        # The request isn't a proto-plus wrapped type,
        # so it must be constructed via keyword expansion.
        if isinstance(request, dict):
            request = locations_pb2.GetLocationRequest(**request)

        # Wrap the RPC method; this adds retry and timeout information,
        # and friendly error handling.
        rpc = gapic_v1.method.wrap_method(
            self._transport.get_location,
            default_timeout=None,
            client_info=DEFAULT_CLIENT_INFO,
        )

        # Certain fields should be provided within the metadata header;
        # add these here.
        metadata = tuple(metadata) + (
            gapic_v1.routing_header.to_grpc_metadata((("name", request.name),)),
        )

        # Send the request.
        response = rpc(
            request,
            retry=retry,
            timeout=timeout,
            metadata=metadata,
        )

        # Done; return the response.
        return response

    def list_locations(
        self,
        request: Optional[locations_pb2.ListLocationsRequest] = None,
        *,
        retry: OptionalRetry = gapic_v1.method.DEFAULT,
        timeout: Union[float, object] = gapic_v1.method.DEFAULT,
        metadata: Sequence[Tuple[str, str]] = (),
    ) -> locations_pb2.ListLocationsResponse:
        r"""Lists information about the supported locations for this service.

        Args:
            request (:class:`~.location_pb2.ListLocationsRequest`):
                The request object. Request message for
                `ListLocations` method.
            retry (google.api_core.retry.Retry): Designation of what errors,
                 if any, should be retried.
            timeout (float): The timeout for this request.
            metadata (Sequence[Tuple[str, str]]): Strings which should be
                sent along with the request as metadata.
        Returns:
            ~.location_pb2.ListLocationsResponse:
                Response message for ``ListLocations`` method.
        """
        # Create or coerce a protobuf request object.
        # The request isn't a proto-plus wrapped type,
        # so it must be constructed via keyword expansion.
        if isinstance(request, dict):
            request = locations_pb2.ListLocationsRequest(**request)

        # Wrap the RPC method; this adds retry and timeout information,
        # and friendly error handling.
        rpc = gapic_v1.method.wrap_method(
            self._transport.list_locations,
            default_timeout=None,
            client_info=DEFAULT_CLIENT_INFO,
        )

        # Certain fields should be provided within the metadata header;
        # add these here.
        metadata = tuple(metadata) + (
            gapic_v1.routing_header.to_grpc_metadata((("name", request.name),)),
        )

        # Send the request.
        response = rpc(
            request,
            retry=retry,
            timeout=timeout,
            metadata=metadata,
        )

        # Done; return the response.
        return response


DEFAULT_CLIENT_INFO = gapic_v1.client_info.ClientInfo(
    gapic_version=package_version.__version__
)


__all__ = ("PredictionServiceClient",)<|MERGE_RESOLUTION|>--- conflicted
+++ resolved
@@ -16,20 +16,14 @@
 from collections import OrderedDict
 import os
 import re
-<<<<<<< HEAD
 import pkg_resources
-=======
->>>>>>> ff475130
 from typing import (
     Dict,
     Mapping,
     MutableMapping,
     MutableSequence,
     Optional,
-<<<<<<< HEAD
     Iterable,
-=======
->>>>>>> ff475130
     Sequence,
     Tuple,
     Type,
