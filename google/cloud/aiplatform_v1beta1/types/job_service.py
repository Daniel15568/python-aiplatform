--- conflicted
+++ resolved
@@ -212,11 +212,7 @@
 
 class CreateDataLabelingJobRequest(proto.Message):
     r"""Request message for
-<<<<<<< HEAD
-    ``JobService.CreateDataLabelingJob``.
-=======
     [JobService.CreateDataLabelingJob][google.cloud.aiplatform.v1beta1.JobService.CreateDataLabelingJob].
->>>>>>> 7ae28b84
 
     Attributes:
         parent (str):
@@ -235,11 +231,7 @@
 
 class GetDataLabelingJobRequest(proto.Message):
     r"""Request message for
-<<<<<<< HEAD
-    ``JobService.GetDataLabelingJob``.
-=======
     [JobService.GetDataLabelingJob][google.cloud.aiplatform.v1beta1.JobService.GetDataLabelingJob].
->>>>>>> 7ae28b84
 
     Attributes:
         name (str):
@@ -252,11 +244,7 @@
 
 class ListDataLabelingJobsRequest(proto.Message):
     r"""Request message for
-<<<<<<< HEAD
-    ``JobService.ListDataLabelingJobs``.
-=======
     [JobService.ListDataLabelingJobs][google.cloud.aiplatform.v1beta1.JobService.ListDataLabelingJobs].
->>>>>>> 7ae28b84
 
     Attributes:
         parent (str):
@@ -348,11 +336,7 @@
 
 class CancelDataLabelingJobRequest(proto.Message):
     r"""Request message for
-<<<<<<< HEAD
-    ``JobService.CancelDataLabelingJob``.
-=======
     [JobService.CancelDataLabelingJob][google.cloud.aiplatform.v1beta1.JobService.CancelDataLabelingJob].
->>>>>>> 7ae28b84
 
     Attributes:
         name (str):
@@ -647,11 +631,7 @@
 
 class CreateModelDeploymentMonitoringJobRequest(proto.Message):
     r"""Request message for
-<<<<<<< HEAD
-    ``JobService.CreateModelDeploymentMonitoringJob``.
-=======
     [JobService.CreateModelDeploymentMonitoringJob][google.cloud.aiplatform.v1beta1.JobService.CreateModelDeploymentMonitoringJob].
->>>>>>> 7ae28b84
 
     Attributes:
         parent (str):
@@ -673,11 +653,7 @@
 
 class SearchModelDeploymentMonitoringStatsAnomaliesRequest(proto.Message):
     r"""Request message for
-<<<<<<< HEAD
-    ``JobService.SearchModelDeploymentMonitoringStatsAnomalies``.
-=======
     [JobService.SearchModelDeploymentMonitoringStatsAnomalies][google.cloud.aiplatform.v1beta1.JobService.SearchModelDeploymentMonitoringStatsAnomalies].
->>>>>>> 7ae28b84
 
     Attributes:
         model_deployment_monitoring_job (str):
@@ -690,11 +666,7 @@
         feature_display_name (str):
             The feature display name. If specified, only return the
             stats belonging to this feature. Format:
-<<<<<<< HEAD
-            ``ModelMonitoringStatsAnomalies.FeatureHistoricStatsAnomalies.feature_display_name``,
-=======
             [ModelMonitoringStatsAnomalies.FeatureHistoricStatsAnomalies.feature_display_name][google.cloud.aiplatform.v1beta1.ModelMonitoringStatsAnomalies.FeatureHistoricStatsAnomalies.feature_display_name],
->>>>>>> 7ae28b84
             example: "user_destination".
         objectives (Sequence[google.cloud.aiplatform_v1beta1.types.SearchModelDeploymentMonitoringStatsAnomaliesRequest.StatsAnomaliesObjective]):
             Required. Objectives of the stats to
@@ -703,11 +675,7 @@
             The standard list page size.
         page_token (str):
             A page token received from a previous
-<<<<<<< HEAD
-            ``JobService.SearchModelDeploymentMonitoringStatsAnomalies``
-=======
             [JobService.SearchModelDeploymentMonitoringStatsAnomalies][google.cloud.aiplatform.v1beta1.JobService.SearchModelDeploymentMonitoringStatsAnomalies]
->>>>>>> 7ae28b84
             call.
         start_time (google.protobuf.timestamp_pb2.Timestamp):
             The earliest timestamp of stats being
@@ -727,15 +695,9 @@
 
             top_feature_count (int):
                 If set, all attribution scores between
-<<<<<<< HEAD
-                ``SearchModelDeploymentMonitoringStatsAnomaliesRequest.start_time``
-                and
-                ``SearchModelDeploymentMonitoringStatsAnomaliesRequest.end_time``
-=======
                 [SearchModelDeploymentMonitoringStatsAnomaliesRequest.start_time][google.cloud.aiplatform.v1beta1.SearchModelDeploymentMonitoringStatsAnomaliesRequest.start_time]
                 and
                 [SearchModelDeploymentMonitoringStatsAnomaliesRequest.end_time][google.cloud.aiplatform.v1beta1.SearchModelDeploymentMonitoringStatsAnomaliesRequest.end_time]
->>>>>>> 7ae28b84
                 are fetched, and page token doesn't take affect in this
                 case. Only used to retrieve attribution score for the top
                 Features which has the highest attribution score in the
@@ -771,29 +733,17 @@
 
 class SearchModelDeploymentMonitoringStatsAnomaliesResponse(proto.Message):
     r"""Response message for
-<<<<<<< HEAD
-    ``JobService.SearchModelDeploymentMonitoringStatsAnomalies``.
-=======
     [JobService.SearchModelDeploymentMonitoringStatsAnomalies][google.cloud.aiplatform.v1beta1.JobService.SearchModelDeploymentMonitoringStatsAnomalies].
->>>>>>> 7ae28b84
 
     Attributes:
         monitoring_stats (Sequence[google.cloud.aiplatform_v1beta1.types.ModelMonitoringStatsAnomalies]):
             Stats retrieved for requested objectives. There are at most
             1000
-<<<<<<< HEAD
-            ``ModelMonitoringStatsAnomalies.FeatureHistoricStatsAnomalies.prediction_stats``
-            in the response.
-        next_page_token (str):
-            The page token that can be used by the next
-            ``JobService.SearchModelDeploymentMonitoringStatsAnomalies``
-=======
             [ModelMonitoringStatsAnomalies.FeatureHistoricStatsAnomalies.prediction_stats][google.cloud.aiplatform.v1beta1.ModelMonitoringStatsAnomalies.FeatureHistoricStatsAnomalies.prediction_stats]
             in the response.
         next_page_token (str):
             The page token that can be used by the next
             [JobService.SearchModelDeploymentMonitoringStatsAnomalies][google.cloud.aiplatform.v1beta1.JobService.SearchModelDeploymentMonitoringStatsAnomalies]
->>>>>>> 7ae28b84
             call.
     """
 
@@ -812,11 +762,7 @@
 
 class GetModelDeploymentMonitoringJobRequest(proto.Message):
     r"""Request message for
-<<<<<<< HEAD
-    ``JobService.GetModelDeploymentMonitoringJob``.
-=======
     [JobService.GetModelDeploymentMonitoringJob][google.cloud.aiplatform.v1beta1.JobService.GetModelDeploymentMonitoringJob].
->>>>>>> 7ae28b84
 
     Attributes:
         name (str):
@@ -830,11 +776,7 @@
 
 class ListModelDeploymentMonitoringJobsRequest(proto.Message):
     r"""Request message for
-<<<<<<< HEAD
-    ``JobService.ListModelDeploymentMonitoringJobs``.
-=======
     [JobService.ListModelDeploymentMonitoringJobs][google.cloud.aiplatform.v1beta1.JobService.ListModelDeploymentMonitoringJobs].
->>>>>>> 7ae28b84
 
     Attributes:
         parent (str):
@@ -863,11 +805,7 @@
 
 class ListModelDeploymentMonitoringJobsResponse(proto.Message):
     r"""Response message for
-<<<<<<< HEAD
-    ``JobService.ListModelDeploymentMonitoringJobs``.
-=======
     [JobService.ListModelDeploymentMonitoringJobs][google.cloud.aiplatform.v1beta1.JobService.ListModelDeploymentMonitoringJobs].
->>>>>>> 7ae28b84
 
     Attributes:
         model_deployment_monitoring_jobs (Sequence[google.cloud.aiplatform_v1beta1.types.ModelDeploymentMonitoringJob]):
@@ -892,11 +830,7 @@
 
 class UpdateModelDeploymentMonitoringJobRequest(proto.Message):
     r"""Request message for
-<<<<<<< HEAD
-    ``JobService.UpdateModelDeploymentMonitoringJob``.
-=======
     [JobService.UpdateModelDeploymentMonitoringJob][google.cloud.aiplatform.v1beta1.JobService.UpdateModelDeploymentMonitoringJob].
->>>>>>> 7ae28b84
 
     Attributes:
         model_deployment_monitoring_job (google.cloud.aiplatform_v1beta1.types.ModelDeploymentMonitoringJob):
@@ -918,11 +852,7 @@
 
 class DeleteModelDeploymentMonitoringJobRequest(proto.Message):
     r"""Request message for
-<<<<<<< HEAD
-    ``JobService.DeleteModelDeploymentMonitoringJob``.
-=======
     [JobService.DeleteModelDeploymentMonitoringJob][google.cloud.aiplatform.v1beta1.JobService.DeleteModelDeploymentMonitoringJob].
->>>>>>> 7ae28b84
 
     Attributes:
         name (str):
@@ -936,11 +866,7 @@
 
 class PauseModelDeploymentMonitoringJobRequest(proto.Message):
     r"""Request message for
-<<<<<<< HEAD
-    ``JobService.PauseModelDeploymentMonitoringJob``.
-=======
     [JobService.PauseModelDeploymentMonitoringJob][google.cloud.aiplatform.v1beta1.JobService.PauseModelDeploymentMonitoringJob].
->>>>>>> 7ae28b84
 
     Attributes:
         name (str):
@@ -954,11 +880,7 @@
 
 class ResumeModelDeploymentMonitoringJobRequest(proto.Message):
     r"""Request message for
-<<<<<<< HEAD
-    ``JobService.ResumeModelDeploymentMonitoringJob``.
-=======
     [JobService.ResumeModelDeploymentMonitoringJob][google.cloud.aiplatform.v1beta1.JobService.ResumeModelDeploymentMonitoringJob].
->>>>>>> 7ae28b84
 
     Attributes:
         name (str):
@@ -972,11 +894,7 @@
 
 class UpdateModelDeploymentMonitoringJobOperationMetadata(proto.Message):
     r"""Runtime operation information for
-<<<<<<< HEAD
-    ``JobService.UpdateModelDeploymentMonitoringJob``.
-=======
     [JobService.UpdateModelDeploymentMonitoringJob][google.cloud.aiplatform.v1beta1.JobService.UpdateModelDeploymentMonitoringJob].
->>>>>>> 7ae28b84
 
     Attributes:
         generic_metadata (google.cloud.aiplatform_v1beta1.types.GenericOperationMetadata):
