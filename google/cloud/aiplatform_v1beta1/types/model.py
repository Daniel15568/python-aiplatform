# -*- coding: utf-8 -*-

# Copyright 2020 Google LLC
#
# Licensed under the Apache License, Version 2.0 (the "License");
# you may not use this file except in compliance with the License.
# You may obtain a copy of the License at
#
#     http://www.apache.org/licenses/LICENSE-2.0
#
# Unless required by applicable law or agreed to in writing, software
# distributed under the License is distributed on an "AS IS" BASIS,
# WITHOUT WARRANTIES OR CONDITIONS OF ANY KIND, either express or implied.
# See the License for the specific language governing permissions and
# limitations under the License.
#

import proto  # type: ignore


from google.cloud.aiplatform_v1beta1.types import deployed_model_ref
from google.cloud.aiplatform_v1beta1.types import encryption_spec as gca_encryption_spec
from google.cloud.aiplatform_v1beta1.types import env_var
from google.cloud.aiplatform_v1beta1.types import explanation
from google.protobuf import struct_pb2 as struct  # type: ignore
from google.protobuf import timestamp_pb2 as timestamp  # type: ignore


__protobuf__ = proto.module(
    package="google.cloud.aiplatform.v1beta1",
    manifest={"Model", "PredictSchemata", "ModelContainerSpec", "Port",},
)


class Model(proto.Message):
    r"""A trained machine learning Model.

    Attributes:
        name (str):
            The resource name of the Model.
        display_name (str):
            Required. The display name of the Model.
            The name can be up to 128 characters long and
            can be consist of any UTF-8 characters.
        description (str):
            The description of the Model.
        predict_schemata (google.cloud.aiplatform_v1beta1.types.PredictSchemata):
            The schemata that describe formats of the Model's
            predictions and explanations as given and returned via
            ``PredictionService.Predict``
            and
            ``PredictionService.Explain``.
        metadata_schema_uri (str):
            Immutable. Points to a YAML file stored on Google Cloud
            Storage describing additional information about the Model,
            that is specific to it. Unset if the Model does not have any
            additional information. The schema is defined as an OpenAPI
            3.0.2 `Schema
            Object <https://tinyurl.com/y538mdwt#schema-object>`__.
            AutoML Models always have this field populated by AI
            Platform, if no additional metadata is needed this field is
            set to an empty string. Note: The URI given on output will
            be immutable and probably different, including the URI
            scheme, than the one given on input. The output URI will
            point to a location where the user only has a read access.
        metadata (google.protobuf.struct_pb2.Value):
            Immutable. An additional information about the Model; the
            schema of the metadata can be found in
            ``metadata_schema``.
            Unset if the Model does not have any additional information.
        supported_export_formats (Sequence[google.cloud.aiplatform_v1beta1.types.Model.ExportFormat]):
            Output only. The formats in which this Model
            may be exported. If empty, this Model is not
            available for export.
        training_pipeline (str):
            Output only. The resource name of the
            TrainingPipeline that uploaded this Model, if
            any.
        container_spec (google.cloud.aiplatform_v1beta1.types.ModelContainerSpec):
            Input only. The specification of the container that is to be
            used when deploying this Model. The specification is
            ingested upon
            ``ModelService.UploadModel``,
            and all binaries it contains are copied and stored
            internally by AI Platform. Not present for AutoML Models.
        artifact_uri (str):
            Immutable. The path to the directory
            containing the Model artifact and any of its
            supporting files. Not present for AutoML Models.
        supported_deployment_resources_types (Sequence[google.cloud.aiplatform_v1beta1.types.Model.DeploymentResourcesType]):
            Output only. When this Model is deployed, its prediction
            resources are described by the ``prediction_resources``
            field of the
            ``Endpoint.deployed_models``
            object. Because not all Models support all resource
            configuration types, the configuration types this Model
            supports are listed here. If no configuration types are
            listed, the Model cannot be deployed to an
            ``Endpoint`` and
            does not support online predictions
            (``PredictionService.Predict``
            or
            ``PredictionService.Explain``).
            Such a Model can serve predictions by using a
            ``BatchPredictionJob``,
            if it has at least one entry each in
            ``supported_input_storage_formats``
            and
            ``supported_output_storage_formats``.
        supported_input_storage_formats (Sequence[str]):
            Output only. The formats this Model supports in
            ``BatchPredictionJob.input_config``.
            If
            ``PredictSchemata.instance_schema_uri``
            exists, the instances should be given as per that schema.

            The possible formats are:

            -  ``jsonl`` The JSON Lines format, where each instance is a
               single line. Uses
               ``GcsSource``.

            -  ``csv`` The CSV format, where each instance is a single
               comma-separated line. The first line in the file is the
               header, containing comma-separated field names. Uses
               ``GcsSource``.

            -  ``tf-record`` The TFRecord format, where each instance is
               a single record in tfrecord syntax. Uses
               ``GcsSource``.

            -  ``tf-record-gzip`` Similar to ``tf-record``, but the file
               is gzipped. Uses
               ``GcsSource``.

            -  ``bigquery`` Each instance is a single row in BigQuery.
               Uses
               ``BigQuerySource``.
<<<<<<< HEAD
=======

            -  ``file-list`` Each line of the file is the location of an
               instance to process, uses ``gcs_source`` field of the
               ``InputConfig``
               object.
>>>>>>> 82193ef4

            If this Model doesn't support any of these formats it means
            it cannot be used with a
            ``BatchPredictionJob``.
            However, if it has
            ``supported_deployment_resources_types``,
            it could serve online predictions by using
            ``PredictionService.Predict``
            or
            ``PredictionService.Explain``.
        supported_output_storage_formats (Sequence[str]):
            Output only. The formats this Model supports in
            ``BatchPredictionJob.output_config``.
            If both
            ``PredictSchemata.instance_schema_uri``
            and
            ``PredictSchemata.prediction_schema_uri``
            exist, the predictions are returned together with their
            instances. In other words, the prediction has the original
            instance data first, followed by the actual prediction
            content (as per the schema).

            The possible formats are:

            -  ``jsonl`` The JSON Lines format, where each prediction is
               a single line. Uses
               ``GcsDestination``.

            -  ``csv`` The CSV format, where each prediction is a single
               comma-separated line. The first line in the file is the
               header, containing comma-separated field names. Uses
               ``GcsDestination``.

            -  ``bigquery`` Each prediction is a single row in a
               BigQuery table, uses
               ``BigQueryDestination``
               .

            If this Model doesn't support any of these formats it means
            it cannot be used with a
            ``BatchPredictionJob``.
            However, if it has
            ``supported_deployment_resources_types``,
            it could serve online predictions by using
            ``PredictionService.Predict``
            or
            ``PredictionService.Explain``.
<<<<<<< HEAD
        create_time (~.timestamp.Timestamp):
=======
        create_time (google.protobuf.timestamp_pb2.Timestamp):
>>>>>>> 82193ef4
            Output only. Timestamp when this Model was
            uploaded into AI Platform.
        update_time (google.protobuf.timestamp_pb2.Timestamp):
            Output only. Timestamp when this Model was
            most recently updated.
        deployed_models (Sequence[google.cloud.aiplatform_v1beta1.types.DeployedModelRef]):
            Output only. The pointers to DeployedModels
            created from this Model. Note that Model could
            have been deployed to Endpoints in different
            Locations.
        explanation_spec (google.cloud.aiplatform_v1beta1.types.ExplanationSpec):
            The default explanation specification for this Model.

<<<<<<< HEAD
            Model can be used for [requesting
            explanation][google.cloud.aiplatform.v1beta1.PredictionService.Explain]
            after being
            ``deployed``
            iff it is populated.
=======
            The Model can be used for [requesting
            explanation][PredictionService.Explain] after being
            ``deployed``
            iff it is populated. The Model can be used for [batch
            explanation][BatchPredictionJob.generate_explanation] iff it
            is populated.
>>>>>>> 82193ef4

            All fields of the explanation_spec can be overridden by
            ``explanation_spec``
            of
<<<<<<< HEAD
            ``DeployModelRequest.deployed_model``.

            This field is populated only for tabular AutoML Models.
            Specifying it with
            ``ModelService.UploadModel``
            is not supported.
=======
            ``DeployModelRequest.deployed_model``,
            or
            ``explanation_spec``
            of
            ``BatchPredictionJob``.
>>>>>>> 82193ef4
        etag (str):
            Used to perform consistent read-modify-write
            updates. If not set, a blind "overwrite" update
            happens.
        labels (Sequence[google.cloud.aiplatform_v1beta1.types.Model.LabelsEntry]):
            The labels with user-defined metadata to
            organize your Models.
            Label keys and values can be no longer than 64
            characters (Unicode codepoints), can only
            contain lowercase letters, numeric characters,
            underscores and dashes. International characters
            are allowed.
            See https://goo.gl/xmQnxf for more information
            and examples of labels.
        encryption_spec (google.cloud.aiplatform_v1beta1.types.EncryptionSpec):
            Customer-managed encryption key spec for a
            Model. If set, this Model and all sub-resources
            of this Model will be secured by this key.
    """

    class DeploymentResourcesType(proto.Enum):
        r"""Identifies a type of Model's prediction resources."""
        DEPLOYMENT_RESOURCES_TYPE_UNSPECIFIED = 0
        DEDICATED_RESOURCES = 1
        AUTOMATIC_RESOURCES = 2

    class ExportFormat(proto.Message):
        r"""Represents a supported by the Model export format.
        All formats export to Google Cloud Storage.

        Attributes:
            id (str):
                Output only. The ID of the export format. The possible
                format IDs are:

                -  ``tflite`` Used for Android mobile devices.

                -  ``edgetpu-tflite`` Used for `Edge
                   TPU <https://cloud.google.com/edge-tpu/>`__ devices.

                -  ``tf-saved-model`` A tensorflow model in SavedModel
                   format.

                -  ``tf-js`` A
                   `TensorFlow.js <https://www.tensorflow.org/js>`__ model
                   that can be used in the browser and in Node.js using
                   JavaScript.

                -  ``core-ml`` Used for iOS mobile devices.

                -  ``custom-trained`` A Model that was uploaded or trained
                   by custom code.
            exportable_contents (Sequence[google.cloud.aiplatform_v1beta1.types.Model.ExportFormat.ExportableContent]):
                Output only. The content of this Model that
                may be exported.
        """

        class ExportableContent(proto.Enum):
            r"""The Model content that can be exported."""
            EXPORTABLE_CONTENT_UNSPECIFIED = 0
            ARTIFACT = 1
            IMAGE = 2

        id = proto.Field(proto.STRING, number=1)

        exportable_contents = proto.RepeatedField(
            proto.ENUM, number=2, enum="Model.ExportFormat.ExportableContent",
        )

    name = proto.Field(proto.STRING, number=1)

    display_name = proto.Field(proto.STRING, number=2)

    description = proto.Field(proto.STRING, number=3)

    predict_schemata = proto.Field(proto.MESSAGE, number=4, message="PredictSchemata",)

    metadata_schema_uri = proto.Field(proto.STRING, number=5)

    metadata = proto.Field(proto.MESSAGE, number=6, message=struct.Value,)

    supported_export_formats = proto.RepeatedField(
        proto.MESSAGE, number=20, message=ExportFormat,
    )

    training_pipeline = proto.Field(proto.STRING, number=7)

    container_spec = proto.Field(proto.MESSAGE, number=9, message="ModelContainerSpec",)

    artifact_uri = proto.Field(proto.STRING, number=26)

    supported_deployment_resources_types = proto.RepeatedField(
        proto.ENUM, number=10, enum=DeploymentResourcesType,
    )

    supported_input_storage_formats = proto.RepeatedField(proto.STRING, number=11)

    supported_output_storage_formats = proto.RepeatedField(proto.STRING, number=12)

    create_time = proto.Field(proto.MESSAGE, number=13, message=timestamp.Timestamp,)

    update_time = proto.Field(proto.MESSAGE, number=14, message=timestamp.Timestamp,)

    deployed_models = proto.RepeatedField(
        proto.MESSAGE, number=15, message=deployed_model_ref.DeployedModelRef,
    )

    explanation_spec = proto.Field(
        proto.MESSAGE, number=23, message=explanation.ExplanationSpec,
    )

    etag = proto.Field(proto.STRING, number=16)

    labels = proto.MapField(proto.STRING, proto.STRING, number=17)

    encryption_spec = proto.Field(
        proto.MESSAGE, number=24, message=gca_encryption_spec.EncryptionSpec,
    )


class PredictSchemata(proto.Message):
    r"""Contains the schemata used in Model's predictions and explanations
    via
    ``PredictionService.Predict``,
    ``PredictionService.Explain``
    and
    ``BatchPredictionJob``.

    Attributes:
        instance_schema_uri (str):
            Immutable. Points to a YAML file stored on Google Cloud
            Storage describing the format of a single instance, which
            are used in
            ``PredictRequest.instances``,
            ``ExplainRequest.instances``
            and
            ``BatchPredictionJob.input_config``.
            The schema is defined as an OpenAPI 3.0.2 `Schema
            Object <https://tinyurl.com/y538mdwt#schema-object>`__.
            AutoML Models always have this field populated by AI
            Platform. Note: The URI given on output will be immutable
            and probably different, including the URI scheme, than the
            one given on input. The output URI will point to a location
            where the user only has a read access.
        parameters_schema_uri (str):
            Immutable. Points to a YAML file stored on Google Cloud
            Storage describing the parameters of prediction and
            explanation via
            ``PredictRequest.parameters``,
            ``ExplainRequest.parameters``
            and
            ``BatchPredictionJob.model_parameters``.
            The schema is defined as an OpenAPI 3.0.2 `Schema
            Object <https://tinyurl.com/y538mdwt#schema-object>`__.
            AutoML Models always have this field populated by AI
            Platform, if no parameters are supported it is set to an
            empty string. Note: The URI given on output will be
            immutable and probably different, including the URI scheme,
            than the one given on input. The output URI will point to a
            location where the user only has a read access.
        prediction_schema_uri (str):
            Immutable. Points to a YAML file stored on Google Cloud
            Storage describing the format of a single prediction
            produced by this Model, which are returned via
            ``PredictResponse.predictions``,
            ``ExplainResponse.explanations``,
            and
            ``BatchPredictionJob.output_config``.
            The schema is defined as an OpenAPI 3.0.2 `Schema
            Object <https://tinyurl.com/y538mdwt#schema-object>`__.
            AutoML Models always have this field populated by AI
            Platform. Note: The URI given on output will be immutable
            and probably different, including the URI scheme, than the
            one given on input. The output URI will point to a location
            where the user only has a read access.
    """

    instance_schema_uri = proto.Field(proto.STRING, number=1)

    parameters_schema_uri = proto.Field(proto.STRING, number=2)

    prediction_schema_uri = proto.Field(proto.STRING, number=3)


class ModelContainerSpec(proto.Message):
    r"""Specification of a container for serving predictions. This message
    is a subset of the Kubernetes Container v1 core
    `specification <https://tinyurl.com/k8s-io-api/v1.18/#container-v1-core>`__.

    Attributes:
        image_uri (str):
            Required. Immutable. URI of the Docker image to be used as
            the custom container for serving predictions. This URI must
            identify an image in Artifact Registry or Container
            Registry. Learn more about the container publishing
            requirements, including permissions requirements for the AI
            Platform Service Agent,
            `here <https://tinyurl.com/cust-cont-reqs#publishing>`__.

            The container image is ingested upon
            ``ModelService.UploadModel``,
            stored internally, and this original path is afterwards not
            used.

            To learn about the requirements for the Docker image itself,
            see `Custom container
            requirements <https://tinyurl.com/cust-cont-reqs>`__.
        command (Sequence[str]):
            Immutable. Specifies the command that runs when the
            container starts. This overrides the container's
            `ENTRYPOINT <https://docs.docker.com/engine/reference/builder/#entrypoint>`__.
            Specify this field as an array of executable and arguments,
            similar to a Docker ``ENTRYPOINT``'s "exec" form, not its
            "shell" form.

            If you do not specify this field, then the container's
            ``ENTRYPOINT`` runs, in conjunction with the
            ``args``
            field or the container's
            ```CMD`` <https://docs.docker.com/engine/reference/builder/#cmd>`__,
            if either exists. If this field is not specified and the
            container does not have an ``ENTRYPOINT``, then refer to the
            Docker documentation about how ``CMD`` and ``ENTRYPOINT``
            `interact <https://tinyurl.com/h3kdcgs>`__.

            If you specify this field, then you can also specify the
            ``args`` field to provide additional arguments for this
            command. However, if you specify this field, then the
            container's ``CMD`` is ignored. See the `Kubernetes
            documentation <https://tinyurl.com/y8bvllf4>`__ about how
            the ``command`` and ``args`` fields interact with a
            container's ``ENTRYPOINT`` and ``CMD``.

            In this field, you can reference environment variables `set
            by AI
            Platform <https://tinyurl.com/cust-cont-reqs#aip-variables>`__
            and environment variables set in the
            ``env``
            field. You cannot reference environment variables set in the
            Docker image. In order for environment variables to be
            expanded, reference them by using the following syntax:
            $(VARIABLE_NAME) Note that this differs from Bash variable
            expansion, which does not use parentheses. If a variable
            cannot be resolved, the reference in the input string is
            used unchanged. To avoid variable expansion, you can escape
            this syntax with ``$$``; for example: $$(VARIABLE_NAME) This
            field corresponds to the ``command`` field of the Kubernetes
            Containers `v1 core
            API <https://tinyurl.com/k8s-io-api/v1.18/#container-v1-core>`__.
        args (Sequence[str]):
            Immutable. Specifies arguments for the command that runs
            when the container starts. This overrides the container's
            ```CMD`` <https://docs.docker.com/engine/reference/builder/#cmd>`__.
            Specify this field as an array of executable and arguments,
            similar to a Docker ``CMD``'s "default parameters" form.

            If you don't specify this field but do specify the
            ``command``
            field, then the command from the ``command`` field runs
            without any additional arguments. See the `Kubernetes
            documentation <https://tinyurl.com/y8bvllf4>`__ about how
            the ``command`` and ``args`` fields interact with a
            container's ``ENTRYPOINT`` and ``CMD``.

            If you don't specify this field and don't specify the
            ``command`` field, then the container's
            ```ENTRYPOINT`` <https://docs.docker.com/engine/reference/builder/#cmd>`__
            and ``CMD`` determine what runs based on their default
            behavior. See the Docker documentation about how ``CMD`` and
            ``ENTRYPOINT`` `interact <https://tinyurl.com/h3kdcgs>`__.

            In this field, you can reference environment variables `set
            by AI
            Platform <https://tinyurl.com/cust-cont-reqs#aip-variables>`__
            and environment variables set in the
            ``env``
            field. You cannot reference environment variables set in the
            Docker image. In order for environment variables to be
            expanded, reference them by using the following syntax:
            $(VARIABLE_NAME) Note that this differs from Bash variable
            expansion, which does not use parentheses. If a variable
            cannot be resolved, the reference in the input string is
            used unchanged. To avoid variable expansion, you can escape
            this syntax with ``$$``; for example: $$(VARIABLE_NAME) This
            field corresponds to the ``args`` field of the Kubernetes
            Containers `v1 core
            API <https://tinyurl.com/k8s-io-api/v1.18/#container-v1-core>`__.
<<<<<<< HEAD
        env (Sequence[~.env_var.EnvVar]):
=======
        env (Sequence[google.cloud.aiplatform_v1beta1.types.EnvVar]):
>>>>>>> 82193ef4
            Immutable. List of environment variables to set in the
            container. After the container starts running, code running
            in the container can read these environment variables.

            Additionally, the
            ``command``
            and
            ``args``
            fields can reference these variables. Later entries in this
            list can also reference earlier entries. For example, the
            following example sets the variable ``VAR_2`` to have the
            value ``foo bar``:

            .. code:: json

               [
                 {
                   "name": "VAR_1",
                   "value": "foo"
                 },
                 {
                   "name": "VAR_2",
                   "value": "$(VAR_1) bar"
                 }
               ]

            If you switch the order of the variables in the example,
            then the expansion does not occur.

            This field corresponds to the ``env`` field of the
            Kubernetes Containers `v1 core
            API <https://tinyurl.com/k8s-io-api/v1.18/#container-v1-core>`__.
<<<<<<< HEAD
        ports (Sequence[~.model.Port]):
=======
        ports (Sequence[google.cloud.aiplatform_v1beta1.types.Port]):
>>>>>>> 82193ef4
            Immutable. List of ports to expose from the container. AI
            Platform sends any prediction requests that it receives to
            the first port on this list. AI Platform also sends
            `liveness and health
            checks <https://tinyurl.com/cust-cont-reqs#health>`__ to
            this port.

            If you do not specify this field, it defaults to following
            value:

            .. code:: json

               [
                 {
                   "containerPort": 8080
                 }
               ]

            AI Platform does not use ports other than the first one
            listed. This field corresponds to the ``ports`` field of the
            Kubernetes Containers `v1 core
            API <https://tinyurl.com/k8s-io-api/v1.18/#container-v1-core>`__.
        predict_route (str):
            Immutable. HTTP path on the container to send prediction
            requests to. AI Platform forwards requests sent using
            ``projects.locations.endpoints.predict``
            to this path on the container's IP address and port. AI
            Platform then returns the container's response in the API
            response.

            For example, if you set this field to ``/foo``, then when AI
            Platform receives a prediction request, it forwards the
<<<<<<< HEAD
            request body in a POST request to the following URL on the
            container: localhost:PORT/foo PORT refers to the first value
            of this ``ModelContainerSpec``'s
=======
            request body in a POST request to the ``/foo`` path on the
            port of your container specified by the first value of this
            ``ModelContainerSpec``'s
>>>>>>> 82193ef4
            ``ports``
            field.

            If you don't specify this field, it defaults to the
            following value when you [deploy this Model to an
            Endpoint][google.cloud.aiplatform.v1beta1.EndpointService.DeployModel]:
            /v1/endpoints/ENDPOINT/deployedModels/DEPLOYED_MODEL:predict
            The placeholders in this value are replaced as follows:

            -  ENDPOINT: The last segment (following ``endpoints/``)of
               the Endpoint.name][] field of the Endpoint where this
               Model has been deployed. (AI Platform makes this value
               available to your container code as the
               ```AIP_ENDPOINT_ID`` <https://tinyurl.com/cust-cont-reqs#aip-variables>`__
               environment variable.)

            -  DEPLOYED_MODEL:
               ``DeployedModel.id``
               of the ``DeployedModel``. (AI Platform makes this value
               available to your container code as the
               ```AIP_DEPLOYED_MODEL_ID`` environment
               variable <https://tinyurl.com/cust-cont-reqs#aip-variables>`__.)
        health_route (str):
            Immutable. HTTP path on the container to send health checkss
            to. AI Platform intermittently sends GET requests to this
            path on the container's IP address and port to check that
            the container is healthy. Read more about `health
            checks <https://tinyurl.com/cust-cont-reqs#checks>`__.

            For example, if you set this field to ``/bar``, then AI
<<<<<<< HEAD
            Platform intermittently sends a GET request to the following
            URL on the container: localhost:PORT/bar PORT refers to the
            first value of this ``ModelContainerSpec``'s
=======
            Platform intermittently sends a GET request to the ``/bar``
            path on the port of your container specified by the first
            value of this ``ModelContainerSpec``'s
>>>>>>> 82193ef4
            ``ports``
            field.

            If you don't specify this field, it defaults to the
            following value when you [deploy this Model to an
            Endpoint][google.cloud.aiplatform.v1beta1.EndpointService.DeployModel]:
            /v1/endpoints/ENDPOINT/deployedModels/DEPLOYED_MODEL:predict
            The placeholders in this value are replaced as follows:

            -  ENDPOINT: The last segment (following ``endpoints/``)of
               the Endpoint.name][] field of the Endpoint where this
               Model has been deployed. (AI Platform makes this value
               available to your container code as the
               ```AIP_ENDPOINT_ID`` <https://tinyurl.com/cust-cont-reqs#aip-variables>`__
               environment variable.)

            -  DEPLOYED_MODEL:
               ``DeployedModel.id``
               of the ``DeployedModel``. (AI Platform makes this value
               available to your container code as the
               ```AIP_DEPLOYED_MODEL_ID`` <https://tinyurl.com/cust-cont-reqs#aip-variables>`__
               environment variable.)
    """

    image_uri = proto.Field(proto.STRING, number=1)

    command = proto.RepeatedField(proto.STRING, number=2)

    args = proto.RepeatedField(proto.STRING, number=3)

    env = proto.RepeatedField(proto.MESSAGE, number=4, message=env_var.EnvVar,)

    ports = proto.RepeatedField(proto.MESSAGE, number=5, message="Port",)

    predict_route = proto.Field(proto.STRING, number=6)

    health_route = proto.Field(proto.STRING, number=7)


class Port(proto.Message):
    r"""Represents a network port in a container.

    Attributes:
        container_port (int):
            The number of the port to expose on the pod's
            IP address. Must be a valid port number, between
            1 and 65535 inclusive.
    """

    container_port = proto.Field(proto.INT32, number=3)


__all__ = tuple(sorted(__protobuf__.manifest))<|MERGE_RESOLUTION|>--- conflicted
+++ resolved
@@ -136,14 +136,11 @@
             -  ``bigquery`` Each instance is a single row in BigQuery.
                Uses
                ``BigQuerySource``.
-<<<<<<< HEAD
-=======
 
             -  ``file-list`` Each line of the file is the location of an
                instance to process, uses ``gcs_source`` field of the
                ``InputConfig``
                object.
->>>>>>> 82193ef4
 
             If this Model doesn't support any of these formats it means
             it cannot be used with a
@@ -191,11 +188,7 @@
             ``PredictionService.Predict``
             or
             ``PredictionService.Explain``.
-<<<<<<< HEAD
-        create_time (~.timestamp.Timestamp):
-=======
         create_time (google.protobuf.timestamp_pb2.Timestamp):
->>>>>>> 82193ef4
             Output only. Timestamp when this Model was
             uploaded into AI Platform.
         update_time (google.protobuf.timestamp_pb2.Timestamp):
@@ -209,38 +202,21 @@
         explanation_spec (google.cloud.aiplatform_v1beta1.types.ExplanationSpec):
             The default explanation specification for this Model.
 
-<<<<<<< HEAD
-            Model can be used for [requesting
-            explanation][google.cloud.aiplatform.v1beta1.PredictionService.Explain]
-            after being
-            ``deployed``
-            iff it is populated.
-=======
             The Model can be used for [requesting
             explanation][PredictionService.Explain] after being
             ``deployed``
             iff it is populated. The Model can be used for [batch
             explanation][BatchPredictionJob.generate_explanation] iff it
             is populated.
->>>>>>> 82193ef4
 
             All fields of the explanation_spec can be overridden by
             ``explanation_spec``
             of
-<<<<<<< HEAD
-            ``DeployModelRequest.deployed_model``.
-
-            This field is populated only for tabular AutoML Models.
-            Specifying it with
-            ``ModelService.UploadModel``
-            is not supported.
-=======
             ``DeployModelRequest.deployed_model``,
             or
             ``explanation_spec``
             of
             ``BatchPredictionJob``.
->>>>>>> 82193ef4
         etag (str):
             Used to perform consistent read-modify-write
             updates. If not set, a blind "overwrite" update
@@ -528,11 +504,7 @@
             field corresponds to the ``args`` field of the Kubernetes
             Containers `v1 core
             API <https://tinyurl.com/k8s-io-api/v1.18/#container-v1-core>`__.
-<<<<<<< HEAD
-        env (Sequence[~.env_var.EnvVar]):
-=======
         env (Sequence[google.cloud.aiplatform_v1beta1.types.EnvVar]):
->>>>>>> 82193ef4
             Immutable. List of environment variables to set in the
             container. After the container starts running, code running
             in the container can read these environment variables.
@@ -565,11 +537,7 @@
             This field corresponds to the ``env`` field of the
             Kubernetes Containers `v1 core
             API <https://tinyurl.com/k8s-io-api/v1.18/#container-v1-core>`__.
-<<<<<<< HEAD
-        ports (Sequence[~.model.Port]):
-=======
         ports (Sequence[google.cloud.aiplatform_v1beta1.types.Port]):
->>>>>>> 82193ef4
             Immutable. List of ports to expose from the container. AI
             Platform sends any prediction requests that it receives to
             the first port on this list. AI Platform also sends
@@ -602,15 +570,9 @@
 
             For example, if you set this field to ``/foo``, then when AI
             Platform receives a prediction request, it forwards the
-<<<<<<< HEAD
-            request body in a POST request to the following URL on the
-            container: localhost:PORT/foo PORT refers to the first value
-            of this ``ModelContainerSpec``'s
-=======
             request body in a POST request to the ``/foo`` path on the
             port of your container specified by the first value of this
             ``ModelContainerSpec``'s
->>>>>>> 82193ef4
             ``ports``
             field.
 
@@ -641,15 +603,9 @@
             checks <https://tinyurl.com/cust-cont-reqs#checks>`__.
 
             For example, if you set this field to ``/bar``, then AI
-<<<<<<< HEAD
-            Platform intermittently sends a GET request to the following
-            URL on the container: localhost:PORT/bar PORT refers to the
-            first value of this ``ModelContainerSpec``'s
-=======
             Platform intermittently sends a GET request to the ``/bar``
             path on the port of your container specified by the first
             value of this ``ModelContainerSpec``'s
->>>>>>> 82193ef4
             ``ports``
             field.
 
