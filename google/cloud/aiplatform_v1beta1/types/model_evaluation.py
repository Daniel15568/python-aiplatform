--- conflicted
+++ resolved
@@ -48,11 +48,7 @@
             Output only. Evaluation metrics of the Model. The schema of
             the metrics is stored in
             ``metrics_schema_uri``
-<<<<<<< HEAD
-        create_time (~.timestamp.Timestamp):
-=======
         create_time (google.protobuf.timestamp_pb2.Timestamp):
->>>>>>> 82193ef4
             Output only. Timestamp when this
             ModelEvaluation was created.
         slice_dimensions (Sequence[str]):
