--- conflicted
+++ resolved
@@ -49,15 +49,9 @@
     cls_source: str,
     cls_name: str,
     instance_method: str,
-<<<<<<< HEAD
-    pass_through_params,
-    param_name_to_serialized_info,
-    obj,
-=======
     pass_through_params: Dict[str, str],
     param_name_to_serialized_info: Dict[str, Tuple[str, type]],
     obj: Any,
->>>>>>> 3c17b2bc
 ) -> str:
     """Converts a class source to a string including necessary imports.
 
@@ -75,23 +69,16 @@
         between the user-written code and the string returned by this method is that
         the user has the option to specify a method to call from __main__.
     """
-<<<<<<< HEAD
-=======
 
     # Hard-coded specific files as imports because (for now) all data serialization methods
     # come from one of two files and we do not retrieve the modules for the methods at this
     # moment.
->>>>>>> 3c17b2bc
     src = "\n".join(
         [
             "import torch",
             "import pandas as pd",
             "from google.cloud.aiplatform import training_util",
-<<<<<<< HEAD
-            "from google.cloud.aiplatform.experimental.vertex_model.serializers import *",
-=======
             "from google.cloud.aiplatform.experimental.vertex_model.serializers.pandas import *",
->>>>>>> 3c17b2bc
             cls_source,
         ]
     )
@@ -100,7 +87,6 @@
     src = src + "if __name__ == '__main__':\n"
 
     # Then, instantiate model
-<<<<<<< HEAD
     class_args = inspect.signature(obj.__class__.__init__).bind(*args, **kwargs)
     class_args_arg = [locals()[arg] for arg in class_args.args]
     class_args_kwarg = [locals()[kwarg] for kwarg in class_args.kwargs]
@@ -110,25 +96,15 @@
     # Start function call
     src = src + f"\tmodel.{instance_method}("
 
-    # Iterate through parameters:
-=======
-    src = src + f"\tmodel = {cls_name}()\n"
-
-    src = src + f"\tmodel.{instance_method}("
-
     # Iterate through parameters.
     # We are currently working around not including the _serialization_mapping
     # with our generated source and assume the serializer/deserializer is in
     # our serializer module.
->>>>>>> 3c17b2bc
     for (
         parameter_name,
         (parameter_uri, parameter_type),
     ) in param_name_to_serialized_info.items():
-<<<<<<< HEAD
-=======
         print(obj._data_serialization_mapping.keys())
->>>>>>> 3c17b2bc
         deserializer = obj._data_serialization_mapping[parameter_type][0]
 
         # Can also make individual calls for each serialized parameter, but was unsure
