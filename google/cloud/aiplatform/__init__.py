--- conflicted
+++ resolved
@@ -22,10 +22,7 @@
     Dataset,
     TabularDataset,
     ImageDataset,
-<<<<<<< HEAD
-=======
     TextDataset,
->>>>>>> 1b78bbea
 )
 from google.cloud.aiplatform.models import Endpoint
 from google.cloud.aiplatform.models import Model
@@ -33,10 +30,7 @@
 from google.cloud.aiplatform.training_jobs import (
     CustomTrainingJob,
     CustomContainerTrainingJob,
-<<<<<<< HEAD
-=======
     CustomPythonPackageTrainingJob,
->>>>>>> 1b78bbea
     AutoMLTabularTrainingJob,
     AutoMLImageTrainingJob,
 )
@@ -56,17 +50,11 @@
     "BatchPredictionJob",
     "CustomTrainingJob",
     "CustomContainerTrainingJob",
-<<<<<<< HEAD
-=======
     "CustomPythonPackageTrainingJob",
->>>>>>> 1b78bbea
     "Dataset",
     "Endpoint",
     "ImageDataset",
     "Model",
     "TabularDataset",
-<<<<<<< HEAD
-=======
     "TextDataset",
->>>>>>> 1b78bbea
 )