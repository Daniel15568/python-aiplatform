# -*- coding: utf-8 -*-

# Copyright 2022 Google LLC
#
# Licensed under the Apache License, Version 2.0 (the "License");
# you may not use this file except in compliance with the License.
# You may obtain a copy of the License at
#
#     http://www.apache.org/licenses/LICENSE-2.0
#
# Unless required by applicable law or agreed to in writing, software
# distributed under the License is distributed on an "AS IS" BASIS,
# WITHOUT WARRANTIES OR CONDITIONS OF ANY KIND, either express or implied.
# See the License for the specific language governing permissions and
# limitations under the License.
#

import asyncio
import importlib
import json
import os
import pytest
import requests
from unittest import mock

from fastapi import HTTPException
from fastapi import Request
from fastapi import Response
from starlette.datastructures import Headers
from starlette.testclient import TestClient

from google.api_core import operation as ga_operation

from google.cloud import aiplatform
from google.cloud.aiplatform import base
from google.cloud.aiplatform import initializer

from google.cloud.aiplatform.compat.types import model as gca_model_compat
from google.cloud.aiplatform.constants import prediction
from google.cloud.aiplatform.docker_utils import run
from google.cloud.aiplatform.docker_utils import errors
from google.cloud.aiplatform.docker_utils import local_util
from google.cloud.aiplatform.prediction import LocalModel
from google.cloud.aiplatform.prediction import LocalEndpoint
from google.cloud.aiplatform.prediction import handler_utils
from google.cloud.aiplatform.prediction.handler import Handler
from google.cloud.aiplatform.prediction.handler import PredictionHandler
from google.cloud.aiplatform.prediction.model_server import ModelServer
from google.cloud.aiplatform.prediction.predictor import Predictor
from google.cloud.aiplatform.prediction.serializer import DefaultSerializer
from google.cloud.aiplatform.utils import prediction_utils

from google.cloud.aiplatform_v1.services.model_service import (
    client as model_service_client,
)
from google.cloud.aiplatform.compat.types import (
    model as gca_model,
    env_var as gca_env_var,
    model_service as gca_model_service,
)


_TEST_INPUT = b'{"instances": [[1, 2, 3, 4]]}'
_TEST_DESERIALIZED_INPUT = {"instances": [[1, 2, 3, 4]]}
_TEST_PREDICTION_OUTPUT = {"predictions": [[1]]}
_TEST_SERIALIZED_OUTPUT = b'{"predictions": [[1]]}'
_APPLICATION_JSON = "application/json"
_TEST_GCS_ARTIFACTS_URI = ""

_TEST_AIP_HTTP_PORT = "8080"
_TEST_AIP_HEALTH_ROUTE = "/health"
_TEST_AIP_PREDICT_ROUTE = "/predict"

_TEST_PROJECT = "test-project"
_TEST_LOCATION = "us-central1"
_TEST_MODEL_NAME = "test-model"
_TEST_ARTIFACT_URI = "gs://test/artifact/uri"
_TEST_SERVING_CONTAINER_IMAGE = "gcr.io/test-serving/container:image"
_TEST_SERVING_CONTAINER_PREDICTION_ROUTE = "predict"
_TEST_SERVING_CONTAINER_HEALTH_ROUTE = "metadata"
_TEST_DESCRIPTION = "test description"
_TEST_SERVING_CONTAINER_COMMAND = ["python3", "run_my_model.py"]
_TEST_SERVING_CONTAINER_ARGS = ["--test", "arg"]
_TEST_SERVING_CONTAINER_ENVIRONMENT_VARIABLES = {
    "learning_rate": 0.01,
    "loss_fn": "mse",
}
_TEST_SERVING_CONTAINER_PORTS = [8888, 10000]
_TEST_ID = "1028944691210842416"
_TEST_LABEL = {"team": "experimentation", "trial_id": "x435"}

_TEST_INSTANCE_SCHEMA_URI = "gs://test/schema/instance.yaml"
_TEST_PARAMETERS_SCHEMA_URI = "gs://test/schema/parameters.yaml"
_TEST_PREDICTION_SCHEMA_URI = "gs://test/schema/predictions.yaml"

_TEST_EXPLANATION_METADATA = aiplatform.explain.ExplanationMetadata(
    inputs={
        "features": {
            "input_tensor_name": "dense_input",
            "encoding": "BAG_OF_FEATURES",
            "modality": "numeric",
            "index_feature_mapping": ["abc", "def", "ghj"],
        }
    },
    outputs={"medv": {"output_tensor_name": "dense_2"}},
)
_TEST_EXPLANATION_PARAMETERS = aiplatform.explain.ExplanationParameters(
    {"sampled_shapley_attribution": {"path_count": 10}}
)

_TEST_MODEL_RESOURCE_NAME = model_service_client.ModelServiceClient.model_path(
    _TEST_PROJECT, _TEST_LOCATION, _TEST_ID
)

_TEST_IMAGE_URI = "test_image:latest"

_TEST_PREDICT_RESPONSE_CONTENT = b'{"x": [[1]]}'
_TEST_HEALTH_CHECK_RESPONSE_CONTENT = b"{}"
_TEST_HTTP_ERROR_MESSAGE = "HTTP Error Occurred."
_TEST_CONTAINER_LOGS_LEN = 5
_CONTAINER_RUNNING_STATUS = "running"
_CONTAINER_EXITED_STATUS = "exited"


@pytest.fixture
def deserialize_mock():
    with mock.patch.object(DefaultSerializer, "deserialize") as deserialize_mock:
        deserialize_mock.return_value = _TEST_DESERIALIZED_INPUT
        yield deserialize_mock


@pytest.fixture
def deserialize_exception_mock():
    with mock.patch.object(
        DefaultSerializer, "deserialize"
    ) as deserialize_exception_mock:
        deserialize_exception_mock.side_effect = HTTPException(status_code=400,)
        yield deserialize_exception_mock


@pytest.fixture
def serialize_mock():
    with mock.patch.object(DefaultSerializer, "serialize") as serialize_mock:
        serialize_mock.return_value = _TEST_SERIALIZED_OUTPUT
        yield serialize_mock


@pytest.fixture
def serialize_exception_mock():
    with mock.patch.object(DefaultSerializer, "serialize") as serialize_exception_mock:
        serialize_exception_mock.side_effect = HTTPException(status_code=400,)
        yield serialize_exception_mock


@pytest.fixture
def predictor_mock():
    with mock.patch(
        "google.cloud.aiplatform.prediction.predictor.Predictor"
    ) as MockPredictor:
        instance = MockPredictor.return_value
        instance().preprocess.return_value = _TEST_DESERIALIZED_INPUT
        instance().predict.return_value = _TEST_PREDICTION_OUTPUT
        instance().postprocess.return_value = _TEST_SERIALIZED_OUTPUT
        yield instance


@pytest.fixture
def model_server_env_mock():
    env_vars = {
        "AIP_HTTP_PORT": _TEST_AIP_HTTP_PORT,
        "AIP_HEALTH_ROUTE": _TEST_AIP_HEALTH_ROUTE,
        "AIP_PREDICT_ROUTE": _TEST_AIP_PREDICT_ROUTE,
    }
    with mock.patch.dict(os.environ, env_vars):
        yield


def get_test_request():
    async def _create_request_receive():
        return {
            "type": "http.request",
            "body": _TEST_INPUT,
            "more_body": False,
        }

    return Request(
        scope={
            "type": "http",
            "headers": Headers(
                {"content-type": _APPLICATION_JSON, "accept": _APPLICATION_JSON}
            ).raw,
        },
        receive=_create_request_receive,
    )


def get_test_predictor():
    class _TestPredictor(Predictor):
        def __init__(self):
            pass

        def load(self, gcs_artifacts_uri):
            pass

        def predict(self, instances):
            pass

    return _TestPredictor


@pytest.fixture
<<<<<<< HEAD
def local_endpoint_init_mock():
    with mock.patch.object(LocalEndpoint, "__init__") as local_endpoint_init_mock:
        local_endpoint_init_mock.return_value = None
        yield local_endpoint_init_mock


@pytest.fixture
def local_endpoint_enter_mock():
    with mock.patch.object(LocalEndpoint, "__enter__") as local_endpoint_enter_mock:
        yield local_endpoint_enter_mock


@pytest.fixture
def local_endpoint_exit_mock():
    with mock.patch.object(LocalEndpoint, "__exit__") as local_endpoint_exit_mock:
        yield local_endpoint_exit_mock


def get_docker_container_mock():
    container = mock.MagicMock()
    return container


@pytest.fixture
def run_prediction_container_mock():
    with mock.patch.object(
        run, "run_prediction_container"
    ) as run_prediction_container_mock:
        run_prediction_container_mock.return_value = get_docker_container_mock()
        yield run_prediction_container_mock


@pytest.fixture
def run_prediction_container_with_running_status_mock():
    with mock.patch.object(
        run, "run_prediction_container"
    ) as run_prediction_container_with_running_status_mock:
        run_prediction_container_with_running_status_mock.return_value = (
            get_docker_container_mock()
        )
        run_prediction_container_with_running_status_mock().status = (
            _CONTAINER_RUNNING_STATUS
        )
        yield run_prediction_container_with_running_status_mock


@pytest.fixture
def run_print_container_logs_mock():
    with mock.patch.object(
        run, "print_container_logs"
    ) as run_print_container_logs_mock:
        run_print_container_logs_mock.return_value = _TEST_CONTAINER_LOGS_LEN
        yield run_print_container_logs_mock


@pytest.fixture
def get_container_status_running_mock():
    with mock.patch.object(
        LocalEndpoint, "get_container_status"
    ) as get_container_status_running_mock:
        get_container_status_running_mock.return_value = _CONTAINER_RUNNING_STATUS
        yield get_container_status_running_mock


@pytest.fixture
def get_container_status_exited_mock():
    with mock.patch.object(
        LocalEndpoint, "get_container_status"
    ) as get_container_status_exited_mock:
        get_container_status_exited_mock.return_value = _CONTAINER_EXITED_STATUS
        yield get_container_status_exited_mock


@pytest.fixture
def local_endpoint_print_container_logs_mock():
    with mock.patch.object(
        LocalEndpoint, "print_container_logs"
    ) as local_endpoint_print_container_logs_mock:
        yield local_endpoint_print_container_logs_mock


@pytest.fixture
def wait_until_container_runs_mock():
    with mock.patch.object(
        LocalEndpoint, "_wait_until_container_runs"
    ) as wait_until_container_runs_mock:
        yield wait_until_container_runs_mock


@pytest.fixture
def wait_until_health_check_succeeds_mock():
    with mock.patch.object(
        LocalEndpoint, "_wait_until_health_check_succeeds"
    ) as wait_until_health_check_succeeds_mock:
        yield wait_until_health_check_succeeds_mock


@pytest.fixture
def stop_container_if_exists_mock():
    with mock.patch.object(
        LocalEndpoint, "_stop_container_if_exists"
    ) as stop_container_if_exists_mock:
        yield stop_container_if_exists_mock


def get_requests_post_response():
    response = requests.models.Response()
    response.status_code = 200
    response._content = _TEST_PREDICT_RESPONSE_CONTENT
    return response


@pytest.fixture
def requests_post_mock():
    with mock.patch.object(requests, "post") as requests_post_mock:
        requests_post_mock.return_value = get_requests_post_response()
        yield requests_post_mock


@pytest.fixture
def requests_post_raises_exception_mock():
    with mock.patch.object(requests, "post") as requests_post_raises_exception_mock:
        requests_post_raises_exception_mock.side_effect = requests.exceptions.HTTPError(
            _TEST_HTTP_ERROR_MESSAGE
        )
        yield requests_post_raises_exception_mock


@pytest.fixture
def open_file_mock():
    with mock.patch("builtins.open") as open_file_mock:
        yield open_file_mock().__enter__()


def get_requests_get_response():
    response = requests.models.Response()
    response.status_code = 200
    response._content = _TEST_HEALTH_CHECK_RESPONSE_CONTENT
    return response


@pytest.fixture
def requests_get_mock():
    with mock.patch.object(requests, "get") as requests_get_mock:
        requests_get_mock.return_value = get_requests_get_response()
        yield requests_get_mock


@pytest.fixture
def requests_get_raises_exception_mock():
    with mock.patch.object(requests, "get") as requests_get_raises_exception_mock:
        requests_get_raises_exception_mock.side_effect = requests.exceptions.HTTPError(
            _TEST_HTTP_ERROR_MESSAGE
        )
        yield requests_get_raises_exception_mock
=======
def get_model_mock():
    with mock.patch.object(
        model_service_client.ModelServiceClient, "get_model"
    ) as get_model_mock:
        get_model_mock.return_value = gca_model.Model(
            display_name=_TEST_MODEL_NAME, name=_TEST_MODEL_RESOURCE_NAME,
        )
        yield get_model_mock


@pytest.fixture
def upload_model_mock():
    with mock.patch.object(
        model_service_client.ModelServiceClient, "upload_model"
    ) as upload_model_mock:
        mock_lro = mock.Mock(ga_operation.Operation)
        mock_lro.result.return_value = gca_model_service.UploadModelResponse(
            model=_TEST_MODEL_RESOURCE_NAME
        )
        upload_model_mock.return_value = mock_lro
        yield upload_model_mock
>>>>>>> ad2bf82f


@pytest.fixture
def execute_command_mock():
    with mock.patch.object(local_util, "execute_command") as execute_command_mock:
        execute_command_mock.return_value = 0
        yield execute_command_mock


@pytest.fixture
def execute_command_return_code_1_mock():
    with mock.patch.object(
        local_util, "execute_command"
    ) as execute_command_return_code_1_mock:
        execute_command_mock.return_value = 1
        yield execute_command_return_code_1_mock


@pytest.fixture
def raise_docker_error_with_command_mock():
    with mock.patch.object(
        errors, "raise_docker_error_with_command"
    ) as raise_docker_error_with_command:
        raise_docker_error_with_command.side_effect = errors.DockerError()


@pytest.fixture
def is_registry_uri_true_mock():
    with mock.patch.object(
        prediction_utils, "is_registry_uri"
    ) as is_registry_uri_true_mock:
        is_registry_uri_true_mock.return_value = True
        yield is_registry_uri_true_mock


@pytest.fixture
def is_registry_uri_false_mock():
    with mock.patch.object(
        prediction_utils, "is_registry_uri"
    ) as is_registry_uri_false_mock:
        is_registry_uri_false_mock.return_value = False
        yield is_registry_uri_false_mock


class TestPredictor:
    def test_preprocess(self):
        prediction_input = {"x": [1]}
        predictor = get_test_predictor()

        result = predictor().preprocess(prediction_input)

        assert result == prediction_input

    def test_postprocess(self):
        prediction_results = {"x": [1]}
        predictor = get_test_predictor()

        result = predictor().postprocess(prediction_results)

        assert result == prediction_results


class TestDefaultSerializer:
    def test_deserialize_application_json(self):
        data = b'{"instances": [1, 2, 3]}'

        deserialized_data = DefaultSerializer.deserialize(
            data, content_type="application/json"
        )

        assert deserialized_data == {"instances": [1, 2, 3]}

    def test_deserialize_unsupported_content_type_throws_exception(self):
        content_type = "unsupported_type"
        expected_message = (
            f"Unsupported content type of the request: {content_type}.\n"
            f'Currently supported content-type in DefaultSerializer: "application/json".'
        )
        data = b'{"instances": [1, 2, 3]}'

        with pytest.raises(HTTPException) as exception:
            DefaultSerializer.deserialize(data, content_type=content_type)

        assert exception.value.status_code == 400
        assert exception.value.detail == expected_message

    def test_deserialize_invalid_json(self):
        data = b"instances"
        expected_message = "JSON deserialization failed for the request data"

        with pytest.raises(HTTPException) as exception:
            DefaultSerializer.deserialize(data, content_type="application/json")

        assert exception.value.status_code == 400
        assert expected_message in exception.value.detail

    def test_serialize_application_json(self):
        prediction = {}

        serialized_prediction = DefaultSerializer.serialize(
            prediction, accept="application/json"
        )

        assert serialized_prediction == "{}"

    def test_serialize_unsupported_accept_throws_exception(self):
        accept = "unsupported_type"
        expected_message = (
            f"Unsupported accept of the response: {accept}.\n"
            f'Currently supported accept in DefaultSerializer: "application/json".'
        )
        prediction = {}

        with pytest.raises(HTTPException) as exception:
            DefaultSerializer.serialize(prediction, accept=accept)

        assert exception.value.status_code == 400
        assert exception.value.detail == expected_message

    def test_serialize_invalid_json(self):
        data = b"instances"
        expected_message = "JSON serialization failed for the prediction result"

        with pytest.raises(HTTPException) as exception:
            DefaultSerializer.serialize(data, accept="application/json")

        assert exception.value.status_code == 400
        assert expected_message in exception.value.detail


class TestPredictionHandler:
    def test_init(self, predictor_mock):
        handler = PredictionHandler(_TEST_GCS_ARTIFACTS_URI, predictor=predictor_mock)

        assert handler._predictor == predictor_mock()
        predictor_mock().load.assert_called_once_with(_TEST_GCS_ARTIFACTS_URI)

    def test_init_no_predictor_raises_exception(self):
        expected_message = (
            "PredictionHandler must have a predictor class passed to the init function."
        )

        with pytest.raises(ValueError) as exception:
            _ = PredictionHandler(_TEST_GCS_ARTIFACTS_URI)

        assert str(exception.value) == expected_message

    @pytest.mark.asyncio
    async def test_handle(self, deserialize_mock, predictor_mock, serialize_mock):
        handler = PredictionHandler(_TEST_GCS_ARTIFACTS_URI, predictor=predictor_mock)

        response = await handler.handle(get_test_request())

        assert response.status_code == 200
        assert response.body == _TEST_SERIALIZED_OUTPUT

        deserialize_mock.assert_called_once_with(_TEST_INPUT, _APPLICATION_JSON)
        predictor_mock().preprocess.assert_called_once_with(_TEST_DESERIALIZED_INPUT)
        predictor_mock().predict.assert_called_once_with(_TEST_DESERIALIZED_INPUT)
        predictor_mock().postprocess.assert_called_once_with(_TEST_PREDICTION_OUTPUT)
        serialize_mock.assert_called_once_with(
            _TEST_SERIALIZED_OUTPUT, _APPLICATION_JSON
        )

    @pytest.mark.asyncio
    async def test_handle_deserialize_raises_exception(
        self, deserialize_exception_mock, predictor_mock, serialize_mock
    ):
        handler = PredictionHandler(_TEST_GCS_ARTIFACTS_URI, predictor=predictor_mock)

        with pytest.raises(HTTPException):
            await handler.handle(get_test_request())

        deserialize_exception_mock.assert_called_once_with(
            _TEST_INPUT, _APPLICATION_JSON
        )
        assert not predictor_mock().preprocess.called
        assert not predictor_mock().predict.called
        assert not predictor_mock().postprocess.called
        assert not serialize_mock.called

    @pytest.mark.asyncio
    async def test_handle_predictor_raises_exception(
        self, deserialize_mock, serialize_mock
    ):
        preprocess_mock = mock.MagicMock(return_value=_TEST_DESERIALIZED_INPUT)
        predict_mock = mock.MagicMock(side_effect=Exception())
        postprocess_mock = mock.MagicMock(return_value=_TEST_SERIALIZED_OUTPUT)
        handler = PredictionHandler(
            _TEST_GCS_ARTIFACTS_URI, predictor=get_test_predictor()
        )

        with mock.patch.multiple(
            handler._predictor,
            preprocess=preprocess_mock,
            predict=predict_mock,
            postprocess=postprocess_mock,
        ):
            with pytest.raises(Exception):
                await handler.handle(get_test_request())

            deserialize_mock.assert_called_once_with(_TEST_INPUT, _APPLICATION_JSON)
            preprocess_mock.assert_called_once_with(_TEST_DESERIALIZED_INPUT)
            predict_mock.assert_called_once_with(_TEST_DESERIALIZED_INPUT)
            assert not postprocess_mock.called
            assert not serialize_mock.called

    @pytest.mark.asyncio
    async def test_handle_serialize_raises_exception(
        self, deserialize_mock, predictor_mock, serialize_exception_mock
    ):
        handler = PredictionHandler(_TEST_GCS_ARTIFACTS_URI, predictor=predictor_mock)

        with pytest.raises(HTTPException):
            await handler.handle(get_test_request())

        deserialize_mock.assert_called_once_with(_TEST_INPUT, _APPLICATION_JSON)
        predictor_mock().preprocess.assert_called_once_with(_TEST_DESERIALIZED_INPUT)
        predictor_mock().predict.assert_called_once_with(_TEST_DESERIALIZED_INPUT)
        predictor_mock().postprocess.assert_called_once_with(_TEST_PREDICTION_OUTPUT)
        serialize_exception_mock.assert_called_once_with(
            _TEST_SERIALIZED_OUTPUT, _APPLICATION_JSON
        )


class TestHandlerUtils:
    @pytest.mark.parametrize(
        "header_keys",
        [
            "Content-Type",
            "content-Type",
            "content-type",
            "Content-type",
            "ContentType",
            "contentType",
            "contenttype",
            "Contenttype",
        ],
    )
    def test_get_content_type_from_headers(self, header_keys):
        expected_content_type = "content_type"
        headers = Headers({header_keys: expected_content_type})

        content_type = handler_utils.get_content_type_from_headers(headers)

        assert content_type == expected_content_type

    def test_get_content_type_from_headers_with_parameter(self):
        expected_content_type = "content_type"
        content_type_with_parameter = f"{expected_content_type}; charset"
        headers = Headers({"Content-Type": content_type_with_parameter})

        content_type = handler_utils.get_content_type_from_headers(headers)

        assert content_type == expected_content_type

    def test_get_content_type_from_headers_no_headers(self):
        headers = Headers({})

        content_type = handler_utils.get_content_type_from_headers(headers)

        assert content_type is None

    def test_get_content_type_from_headers_none(self):
        content_type = handler_utils.get_content_type_from_headers(None)

        assert content_type is None

    @pytest.mark.parametrize("header_keys", ["Accept", "accept"])
    def test_get_accept_from_headers(self, header_keys):
        expected_accept = "accept"
        headers = Headers({header_keys: expected_accept})

        accept = handler_utils.get_accept_from_headers(headers)

        assert accept == expected_accept

    def test_get_accept_from_headers_with_parameter(self):
        expected_accept = "accept"
        accept_with_parameter = f"{expected_accept}; charset"
        headers = Headers({"Accept": accept_with_parameter})

        accept = handler_utils.get_accept_from_headers(headers)

        assert accept == expected_accept

    def test_get_accept_from_headers_no_headers(self):
        headers = Headers({})

        accept = handler_utils.get_accept_from_headers(headers)

        assert accept == handler_utils.DEFAULT_ACCEPT

    def test_get_accept_from_headers_accept_is_any(self):
        headers = Headers({"Accept": handler_utils.ANY})

        accept = handler_utils.get_accept_from_headers(headers)

        assert accept == handler_utils.DEFAULT_ACCEPT

    def test_get_accept_from_headers_none(self):
        accept = handler_utils.get_accept_from_headers(None)

        assert accept == handler_utils.DEFAULT_ACCEPT


class TestModelServer:
    def test_init(self, model_server_env_mock):
        model_server = ModelServer(Handler(_TEST_GCS_ARTIFACTS_URI))

        assert model_server.http_port == int(_TEST_AIP_HTTP_PORT)
        assert model_server.health_route == _TEST_AIP_HEALTH_ROUTE
        assert model_server.predict_route == _TEST_AIP_PREDICT_ROUTE

    @mock.patch.dict(
        os.environ,
        {
            "AIP_HEALTH_ROUTE": _TEST_AIP_HEALTH_ROUTE,
            "AIP_PREDICT_ROUTE": _TEST_AIP_PREDICT_ROUTE,
        },
    )
    def test_init_raises_exception_without_port(self):
        expected_message = (
            "The environment variable AIP_HTTP_PORT needs to be specified."
        )

        with pytest.raises(ValueError) as exception:
            ModelServer(Handler(_TEST_GCS_ARTIFACTS_URI))

        assert str(exception.value) == expected_message

    @mock.patch.dict(
        os.environ,
        {
            "AIP_HTTP_PORT": _TEST_AIP_HTTP_PORT,
            "AIP_PREDICT_ROUTE": _TEST_AIP_PREDICT_ROUTE,
        },
    )
    def test_init_raises_exception_without_health_route(self):
        expected_message = (
            "Both of the environment variables AIP_HEALTH_ROUTE and "
            "AIP_PREDICT_ROUTE need to be specified."
        )

        with pytest.raises(ValueError) as exception:
            ModelServer(Handler(_TEST_GCS_ARTIFACTS_URI))

        assert str(exception.value) == expected_message

    @mock.patch.dict(
        os.environ,
        {
            "AIP_HTTP_PORT": _TEST_AIP_HTTP_PORT,
            "AIP_HEALTH_ROUTE": _TEST_AIP_HEALTH_ROUTE,
        },
    )
    def test_init_raises_exception_without_predict_route(self):
        expected_message = (
            "Both of the environment variables AIP_HEALTH_ROUTE and "
            "AIP_PREDICT_ROUTE need to be specified."
        )

        with pytest.raises(ValueError) as exception:
            ModelServer(Handler(_TEST_GCS_ARTIFACTS_URI))

        assert str(exception.value) == expected_message

    def test_health(self, model_server_env_mock):
        model_server = ModelServer(Handler(_TEST_GCS_ARTIFACTS_URI))
        client = TestClient(model_server.app)

        response = client.get(_TEST_AIP_HEALTH_ROUTE)

        assert response.status_code == 200

    def test_predict(self, model_server_env_mock):
        handler = PredictionHandler(
            _TEST_GCS_ARTIFACTS_URI, predictor=get_test_predictor()
        )
        model_server = ModelServer(handler)

        client = TestClient(model_server.app)

        with mock.patch.object(model_server.handler, "handle") as handle_mock:
            future = asyncio.Future()
            future.set_result(Response())

            handle_mock.return_value = future

            response = client.post(_TEST_AIP_PREDICT_ROUTE, json={"x": [1]})

        assert response.status_code == 200

    def test_predict_handler_throws_http_exception(self, model_server_env_mock):
        expected_message = "A test HTTP exception."
        handler = PredictionHandler(
            _TEST_GCS_ARTIFACTS_URI, predictor=get_test_predictor()
        )
        model_server = ModelServer(handler)

        client = TestClient(model_server.app)

        with mock.patch.object(model_server.handler, "handle") as handle_mock:
            handle_mock.side_effect = HTTPException(
                status_code=400, detail=expected_message
            )

            response = client.post(_TEST_AIP_PREDICT_ROUTE, json={"x": [1]})

        assert response.status_code == 400
        assert json.loads(response.content)["detail"] == expected_message

    def test_predict_handler_throws_exception_other_than_http_exception(
        self, model_server_env_mock
    ):
        expected_message = (
            "An exception ValueError occurred. Arguments: ('Not a correct value.',)."
        )
        handler = PredictionHandler(
            _TEST_GCS_ARTIFACTS_URI, predictor=get_test_predictor()
        )
        model_server = ModelServer(handler)

        client = TestClient(model_server.app)

        with mock.patch.object(model_server.handler, "handle") as handle_mock:
            handle_mock.side_effect = ValueError("Not a correct value.")

            response = client.post(_TEST_AIP_PREDICT_ROUTE, json={"x": [1]})

        assert response.status_code == 500
        assert json.loads(response.content)["detail"] == expected_message


class TestLocalModel:
<<<<<<< HEAD
    def test_deploy_to_local_endpoint(
        self,
        local_endpoint_init_mock,
        local_endpoint_enter_mock,
        local_endpoint_exit_mock,
    ):
        container_spec = gca_model_compat.ModelContainerSpec(image_uri=_TEST_IMAGE_URI)
        local_model = LocalModel(container_spec)

        with local_model.deploy_to_local_endpoint():
            pass

        local_endpoint_init_mock.assert_called_once_with(
            serving_container_image_uri=_TEST_IMAGE_URI,
            artifact_uri=None,
            serving_container_predict_route="",
            serving_container_health_route="",
            serving_container_command=[],
            serving_container_args=[],
            serving_container_environment_variables={},
            serving_container_ports=[],
            credential_path=None,
            host_port=None,
            container_ready_timeout=None,
            container_ready_check_interval=None,
        )
        assert local_endpoint_enter_mock.called
        assert local_endpoint_exit_mock.called

    def test_deploy_to_local_endpoint_with_all_parameters(
        self,
        local_endpoint_init_mock,
        local_endpoint_enter_mock,
        local_endpoint_exit_mock,
    ):
        container_spec = gca_model_compat.ModelContainerSpec(image_uri=_TEST_IMAGE_URI)
        local_model = LocalModel(container_spec)
        artifact_uri = "gs://myproject/mymodel"
        credential_path = "key.json"
        host_port = 6666
        container_ready_timeout = 60
        container_ready_check_interval = 5

        with local_model.deploy_to_local_endpoint(
            artifact_uri=artifact_uri,
            credential_path=credential_path,
            host_port=host_port,
            container_ready_timeout=container_ready_timeout,
            container_ready_check_interval=container_ready_check_interval,
        ):
            pass

        local_endpoint_init_mock.assert_called_once_with(
            serving_container_image_uri=_TEST_IMAGE_URI,
            artifact_uri=artifact_uri,
            serving_container_predict_route="",
            serving_container_health_route="",
            serving_container_command=[],
            serving_container_args=[],
            serving_container_environment_variables={},
            serving_container_ports=[],
            credential_path=credential_path,
            host_port=host_port,
            container_ready_timeout=container_ready_timeout,
            container_ready_check_interval=container_ready_check_interval,
        )
        assert local_endpoint_enter_mock.called
        assert local_endpoint_exit_mock.called
=======
    def setup_method(self):
        importlib.reload(initializer)
        importlib.reload(aiplatform)
        aiplatform.init(project=_TEST_PROJECT, location=_TEST_LOCATION)

    def teardown_method(self):
        initializer.global_pool.shutdown(wait=True)

    def test_create_creates_and_gets_localmodel(self):
        local_model = LocalModel.create(
            serving_container_image_uri=_TEST_SERVING_CONTAINER_IMAGE,
            serving_container_predict_route=_TEST_SERVING_CONTAINER_PREDICTION_ROUTE,
            serving_container_health_route=_TEST_SERVING_CONTAINER_HEALTH_ROUTE,
        )

        container_spec = gca_model.ModelContainerSpec(
            image_uri=_TEST_SERVING_CONTAINER_IMAGE,
            predict_route=_TEST_SERVING_CONTAINER_PREDICTION_ROUTE,
            health_route=_TEST_SERVING_CONTAINER_HEALTH_ROUTE,
        )

        assert local_model.serving_container_spec.image_uri == container_spec.image_uri
        assert (
            local_model.serving_container_spec.predict_route
            == container_spec.predict_route
        )
        assert (
            local_model.serving_container_spec.health_route
            == container_spec.health_route
        )

    def test_create_creates_and_gets_localmodel_with_all_args(self):
        local_model = LocalModel.create(
            serving_container_image_uri=_TEST_SERVING_CONTAINER_IMAGE,
            serving_container_predict_route=_TEST_SERVING_CONTAINER_PREDICTION_ROUTE,
            serving_container_health_route=_TEST_SERVING_CONTAINER_HEALTH_ROUTE,
            serving_container_command=_TEST_SERVING_CONTAINER_COMMAND,
            serving_container_args=_TEST_SERVING_CONTAINER_ARGS,
            serving_container_environment_variables=_TEST_SERVING_CONTAINER_ENVIRONMENT_VARIABLES,
            serving_container_ports=_TEST_SERVING_CONTAINER_PORTS,
        )

        env = [
            gca_env_var.EnvVar(name=str(key), value=str(value))
            for key, value in _TEST_SERVING_CONTAINER_ENVIRONMENT_VARIABLES.items()
        ]

        ports = [
            gca_model.Port(container_port=port)
            for port in _TEST_SERVING_CONTAINER_PORTS
        ]

        container_spec = gca_model.ModelContainerSpec(
            image_uri=_TEST_SERVING_CONTAINER_IMAGE,
            predict_route=_TEST_SERVING_CONTAINER_PREDICTION_ROUTE,
            health_route=_TEST_SERVING_CONTAINER_HEALTH_ROUTE,
            command=_TEST_SERVING_CONTAINER_COMMAND,
            args=_TEST_SERVING_CONTAINER_ARGS,
            env=env,
            ports=ports,
        )

        assert local_model.serving_container_spec.image_uri == container_spec.image_uri
        assert (
            local_model.serving_container_spec.predict_route
            == container_spec.predict_route
        )
        assert (
            local_model.serving_container_spec.health_route
            == container_spec.health_route
        )
        assert local_model.serving_container_spec.command == container_spec.command
        assert local_model.serving_container_spec.args == container_spec.args
        assert local_model.serving_container_spec.env == container_spec.env
        assert local_model.serving_container_spec.ports == container_spec.ports

    @pytest.mark.parametrize("sync", [True, False])
    def test_upload_uploads_and_gets_model(
        self, upload_model_mock, get_model_mock, sync
    ):

        container_spec = gca_model.ModelContainerSpec(
            image_uri=_TEST_SERVING_CONTAINER_IMAGE,
            predict_route=_TEST_SERVING_CONTAINER_PREDICTION_ROUTE,
            health_route=_TEST_SERVING_CONTAINER_HEALTH_ROUTE,
        )

        local_model = LocalModel(container_spec)

        my_model = local_model.upload(display_name=_TEST_MODEL_NAME, sync=sync,)

        if not sync:
            my_model.wait()

        managed_model = gca_model.Model(
            display_name=_TEST_MODEL_NAME, container_spec=container_spec,
        )

        upload_model_mock.assert_called_once_with(
            parent=initializer.global_config.common_location_path(),
            model=managed_model,
        )

        get_model_mock.assert_called_once_with(
            name=_TEST_MODEL_RESOURCE_NAME, retry=base._DEFAULT_RETRY
        )

    @pytest.mark.parametrize("sync", [True, False])
    def test_upload_uploads_and_gets_model_with_all_args(
        self, upload_model_mock, get_model_mock, sync
    ):

        env = [
            gca_env_var.EnvVar(name=str(key), value=str(value))
            for key, value in _TEST_SERVING_CONTAINER_ENVIRONMENT_VARIABLES.items()
        ]

        ports = [
            gca_model.Port(container_port=port)
            for port in _TEST_SERVING_CONTAINER_PORTS
        ]

        container_spec = gca_model.ModelContainerSpec(
            image_uri=_TEST_SERVING_CONTAINER_IMAGE,
            predict_route=_TEST_SERVING_CONTAINER_PREDICTION_ROUTE,
            health_route=_TEST_SERVING_CONTAINER_HEALTH_ROUTE,
            command=_TEST_SERVING_CONTAINER_COMMAND,
            args=_TEST_SERVING_CONTAINER_ARGS,
            env=env,
            ports=ports,
        )

        local_model = LocalModel(container_spec)

        my_model = local_model.upload(
            display_name=_TEST_MODEL_NAME,
            artifact_uri=_TEST_ARTIFACT_URI,
            instance_schema_uri=_TEST_INSTANCE_SCHEMA_URI,
            parameters_schema_uri=_TEST_PARAMETERS_SCHEMA_URI,
            prediction_schema_uri=_TEST_PREDICTION_SCHEMA_URI,
            description=_TEST_DESCRIPTION,
            explanation_metadata=_TEST_EXPLANATION_METADATA,
            explanation_parameters=_TEST_EXPLANATION_PARAMETERS,
            labels=_TEST_LABEL,
            sync=sync,
        )

        if not sync:
            my_model.wait()

        managed_model = gca_model.Model(
            display_name=_TEST_MODEL_NAME,
            description=_TEST_DESCRIPTION,
            artifact_uri=_TEST_ARTIFACT_URI,
            container_spec=container_spec,
            predict_schemata=gca_model.PredictSchemata(
                instance_schema_uri=_TEST_INSTANCE_SCHEMA_URI,
                parameters_schema_uri=_TEST_PARAMETERS_SCHEMA_URI,
                prediction_schema_uri=_TEST_PREDICTION_SCHEMA_URI,
            ),
            explanation_spec=gca_model.explanation.ExplanationSpec(
                metadata=_TEST_EXPLANATION_METADATA,
                parameters=_TEST_EXPLANATION_PARAMETERS,
            ),
            labels=_TEST_LABEL,
        )

        upload_model_mock.assert_called_once_with(
            parent=initializer.global_config.common_location_path(),
            model=managed_model,
        )
        get_model_mock.assert_called_once_with(
            name=_TEST_MODEL_RESOURCE_NAME, retry=base._DEFAULT_RETRY
        )
>>>>>>> ad2bf82f

    def test_copy_image(
        self, execute_command_mock,
    ):
        container_spec = gca_model_compat.ModelContainerSpec(image_uri=_TEST_IMAGE_URI)
        local_model = LocalModel(container_spec)
        dst_image_uri = "new_image:latest"
        expected_command = ["docker", "tag", f"{_TEST_IMAGE_URI}", f"{dst_image_uri}"]

        new_local_model = local_model.copy_image(dst_image_uri)

        execute_command_mock.assert_called_once_with(expected_command)
        assert new_local_model.serving_container_spec.image_uri == dst_image_uri

    def test_copy_image_raises_exception(
        self, execute_command_return_code_1_mock,
    ):
        container_spec = gca_model_compat.ModelContainerSpec(image_uri=_TEST_IMAGE_URI)
        local_model = LocalModel(container_spec)
        dst_image_uri = "new_image:latest"
        expected_command = ["docker", "tag", f"{_TEST_IMAGE_URI}", f"{dst_image_uri}"]
        expected_message = "Docker failed with error code"
        expected_return_code = 1

        with mock.patch.object(
            errors, "raise_docker_error_with_command"
        ) as raise_docker_error_with_command:
            raise_docker_error_with_command.side_effect = errors.DockerError(
                expected_message, expected_command, expected_return_code
            )

            with pytest.raises(errors.DockerError) as exception:
                local_model.copy_image(dst_image_uri)

        execute_command_return_code_1_mock.assert_called_once_with(expected_command)
        assert exception.value.message == expected_message
        assert exception.value.cmd == expected_command
        assert exception.value.exit_code == expected_return_code

    def test_push_image(
        self, execute_command_mock, is_registry_uri_true_mock,
    ):
        container_spec = gca_model_compat.ModelContainerSpec(image_uri=_TEST_IMAGE_URI)
        local_model = LocalModel(container_spec)
        expected_command = ["docker", "push", f"{_TEST_IMAGE_URI}"]

        local_model.push_image()

        execute_command_mock.assert_called_once_with(expected_command)

    def test_push_image_image_uri_is_not_registry_uri(
        self, execute_command_mock, is_registry_uri_false_mock,
    ):
        container_spec = gca_model_compat.ModelContainerSpec(image_uri=_TEST_IMAGE_URI)
        local_model = LocalModel(container_spec)
        expected_message = (
            "The image uri must be a container registry or artifact registry uri "
            f"but it is: {_TEST_IMAGE_URI}."
        )

        with pytest.raises(ValueError) as exception:
            local_model.push_image()

        assert str(exception.value) == expected_message

    def test_push_image_raises_exception(
        self, execute_command_return_code_1_mock, is_registry_uri_true_mock,
    ):
        container_spec = gca_model_compat.ModelContainerSpec(image_uri=_TEST_IMAGE_URI)
        local_model = LocalModel(container_spec)
        expected_command = ["docker", "push", f"{_TEST_IMAGE_URI}"]
        expected_message = "Docker failed with error code"
        expected_return_code = 1

        with mock.patch.object(
            errors, "raise_docker_error_with_command"
        ) as raise_docker_error_with_command:
            raise_docker_error_with_command.side_effect = errors.DockerError(
                expected_message, expected_command, expected_return_code
            )

            with pytest.raises(errors.DockerError) as exception:
                local_model.push_image()

        execute_command_return_code_1_mock.assert_called_once_with(expected_command)
        assert exception.value.message == expected_message
        assert exception.value.cmd == expected_command
        assert exception.value.exit_code == expected_return_code


class TestLocalEndpoint:
    def test_init(
        self,
        run_prediction_container_mock,
        wait_until_container_runs_mock,
        wait_until_health_check_succeeds_mock,
        stop_container_if_exists_mock,
    ):
        with LocalEndpoint(_TEST_IMAGE_URI):
            pass

        run_prediction_container_mock.assert_called_once_with(
            _TEST_IMAGE_URI,
            artifact_uri=None,
            serving_container_predict_route=prediction.DEFAULT_LOCAL_PREDICT_ROUTE,
            serving_container_health_route=prediction.DEFAULT_LOCAL_HEALTH_ROUTE,
            serving_container_command=None,
            serving_container_args=None,
            serving_container_environment_variables=None,
            serving_container_ports=None,
            credential_path=None,
            host_port=None,
        )
        wait_until_container_runs_mock.assert_called_once_with()
        wait_until_health_check_succeeds_mock.assert_called_once_with()
        stop_container_if_exists_mock.assert_called_once_with()

    def test_init_with_all_parameters(
        self,
        run_prediction_container_mock,
        wait_until_container_runs_mock,
        wait_until_health_check_succeeds_mock,
        stop_container_if_exists_mock,
    ):
        artifact_uri = "gs://myproject/mymodel"
        serving_container_predict_route = "/custom_predict"
        serving_container_health_route = "/custom_health"
        serving_container_command = ["echo", "hello"]
        serving_container_args = [">", "tmp.log"]
        serving_container_environment_variables = {"custom_key": "custom_value"}
        serving_container_ports = [5555]
        credential_path = "key.json"
        host_port = 6666
        container_ready_timeout = 60
        container_ready_check_interval = 5

        with LocalEndpoint(
            _TEST_IMAGE_URI,
            artifact_uri=artifact_uri,
            serving_container_predict_route=serving_container_predict_route,
            serving_container_health_route=serving_container_health_route,
            serving_container_command=serving_container_command,
            serving_container_args=serving_container_args,
            serving_container_environment_variables=serving_container_environment_variables,
            serving_container_ports=serving_container_ports,
            credential_path=credential_path,
            host_port=host_port,
            container_ready_timeout=container_ready_timeout,
            container_ready_check_interval=container_ready_check_interval,
        ):
            pass

        run_prediction_container_mock.assert_called_once_with(
            _TEST_IMAGE_URI,
            artifact_uri=artifact_uri,
            serving_container_predict_route=serving_container_predict_route,
            serving_container_health_route=serving_container_health_route,
            serving_container_command=serving_container_command,
            serving_container_args=serving_container_args,
            serving_container_environment_variables=serving_container_environment_variables,
            serving_container_ports=serving_container_ports,
            credential_path=credential_path,
            host_port=host_port,
        )
        wait_until_container_runs_mock.assert_called_once_with()
        wait_until_health_check_succeeds_mock.assert_called_once_with()
        stop_container_if_exists_mock.assert_called_once_with()

    def test_predict_request(
        self,
        run_prediction_container_mock,
        wait_until_container_runs_mock,
        wait_until_health_check_succeeds_mock,
        stop_container_if_exists_mock,
        requests_post_mock,
    ):
        serving_container_predict_route = "/custom_predict"
        host_port = 8080
        url = f"http://localhost:{host_port}{serving_container_predict_route}"
        request = '{"instances": [{"x": [[1.1, 2.2, 3.3, 5.5]]}]}'

        with LocalEndpoint(
            _TEST_IMAGE_URI,
            serving_container_predict_route=serving_container_predict_route,
            host_port=host_port,
        ) as endpoint:
            response = endpoint.predict(request=request)

        requests_post_mock.assert_called_once_with(url, data=request, headers=None)
        assert response.status_code == get_requests_post_response().status_code
        assert response._content == get_requests_post_response()._content

    def test_predict_request_with_headers(
        self,
        run_prediction_container_mock,
        wait_until_container_runs_mock,
        wait_until_health_check_succeeds_mock,
        stop_container_if_exists_mock,
        requests_post_mock,
    ):
        serving_container_predict_route = "/custom_predict"
        host_port = 8080
        url = f"http://localhost:{host_port}{serving_container_predict_route}"
        request = '{"instances": [{"x": [[1.1, 2.2, 3.3, 5.5]]}]}'
        headers = {"Custom-header": "Custom-value"}

        with LocalEndpoint(
            _TEST_IMAGE_URI,
            serving_container_predict_route=serving_container_predict_route,
            host_port=host_port,
        ) as endpoint:
            response = endpoint.predict(request=request, headers=headers)

        requests_post_mock.assert_called_once_with(url, data=request, headers=headers)
        assert response.status_code == get_requests_post_response().status_code
        assert response._content == get_requests_post_response()._content

    def test_predict_request_file(
        self,
        tmp_path,
        run_prediction_container_mock,
        wait_until_container_runs_mock,
        wait_until_health_check_succeeds_mock,
        stop_container_if_exists_mock,
        requests_post_mock,
        open_file_mock,
    ):
        serving_container_predict_route = "/custom_predict"
        host_port = 8080
        url = f"http://localhost:{host_port}{serving_container_predict_route}"
        request = '{"instances": [{"x": [[1.1, 2.2, 3.3, 5.5]]}]}'
        request_file = tmp_path / "input.json"
        request_file.write_text(request)

        with LocalEndpoint(
            _TEST_IMAGE_URI,
            serving_container_predict_route=serving_container_predict_route,
            host_port=host_port,
        ) as endpoint:
            response = endpoint.predict(request_file=request_file)

        requests_post_mock.assert_called_once_with(
            url, data=open_file_mock, headers=None
        )
        assert response.status_code == get_requests_post_response().status_code
        assert response._content == get_requests_post_response()._content

    def test_predict_request_file_with_headers(
        self,
        tmp_path,
        run_prediction_container_mock,
        wait_until_container_runs_mock,
        wait_until_health_check_succeeds_mock,
        stop_container_if_exists_mock,
        requests_post_mock,
        open_file_mock,
    ):
        serving_container_predict_route = "/custom_predict"
        host_port = 8080
        url = f"http://localhost:{host_port}{serving_container_predict_route}"
        request = '{"instances": [{"x": [[1.1, 2.2, 3.3, 5.5]]}]}'
        request_file = tmp_path / "input.json"
        request_file.write_text(request)
        headers = {"Custom-header": "Custom-value"}

        with LocalEndpoint(
            _TEST_IMAGE_URI,
            serving_container_predict_route=serving_container_predict_route,
            host_port=host_port,
        ) as endpoint:
            response = endpoint.predict(request_file=request_file, headers=headers)

        requests_post_mock.assert_called_once_with(
            url, data=open_file_mock, headers=headers
        )
        assert response.status_code == get_requests_post_response().status_code
        assert response._content == get_requests_post_response()._content

    def test_predict_both_request_and_request_file_specified_raises_exception(
        self,
        tmp_path,
        run_prediction_container_mock,
        wait_until_container_runs_mock,
        wait_until_health_check_succeeds_mock,
        stop_container_if_exists_mock,
    ):
        serving_container_predict_route = "/custom_predict"
        host_port = 8080
        request = '{"instances": [{"x": [[1.1, 2.2, 3.3, 5.5]]}]}'
        request_file = tmp_path / "input.json"
        request_file.write_text(request)
        expected_message = (
            "request and request_file can not be specified at the same time."
        )

        with pytest.raises(ValueError) as exception:
            with LocalEndpoint(
                _TEST_IMAGE_URI,
                serving_container_predict_route=serving_container_predict_route,
                host_port=host_port,
            ) as endpoint:
                endpoint.predict(request=request, request_file=request_file)

        assert str(exception.value) == expected_message

    def test_predict_none_of_request_and_request_file_specified_raises_exception(
        self,
        run_prediction_container_mock,
        wait_until_container_runs_mock,
        wait_until_health_check_succeeds_mock,
        stop_container_if_exists_mock,
    ):
        serving_container_predict_route = "/custom_predict"
        host_port = 8080
        expected_message = "One of request and request_file needs to be specified."

        with pytest.raises(ValueError) as exception:
            with LocalEndpoint(
                _TEST_IMAGE_URI,
                serving_container_predict_route=serving_container_predict_route,
                host_port=host_port,
            ) as endpoint:
                endpoint.predict()

        assert str(exception.value) == expected_message

    def test_predict_request_file_not_exists_raises_exception(
        self,
        run_prediction_container_mock,
        wait_until_container_runs_mock,
        wait_until_health_check_succeeds_mock,
        stop_container_if_exists_mock,
    ):
        serving_container_predict_route = "/custom_predict"
        host_port = 8080
        request_file = "non_existing_input.json"
        expected_message = f"request_file does not exist: {request_file}."

        with pytest.raises(ValueError) as exception:
            with LocalEndpoint(
                _TEST_IMAGE_URI,
                serving_container_predict_route=serving_container_predict_route,
                host_port=host_port,
            ) as endpoint:
                endpoint.predict(request_file=request_file)

        assert str(exception.value) == expected_message

    def test_predict_raises_exception(
        self,
        run_prediction_container_mock,
        wait_until_container_runs_mock,
        wait_until_health_check_succeeds_mock,
        stop_container_if_exists_mock,
        requests_post_raises_exception_mock,
    ):
        serving_container_predict_route = "/custom_predict"
        host_port = 8080
        url = f"http://localhost:{host_port}{serving_container_predict_route}"
        request = '{"instances": [{"x": [[1.1, 2.2, 3.3, 5.5]]}]}'

        with pytest.raises(requests.exceptions.RequestException) as exception:
            with LocalEndpoint(
                _TEST_IMAGE_URI,
                serving_container_predict_route=serving_container_predict_route,
                host_port=host_port,
            ) as endpoint:
                endpoint.predict(request=request)

        requests_post_raises_exception_mock.assert_called_once_with(
            url, data=request, headers=None
        )
        assert str(exception.value) == _TEST_HTTP_ERROR_MESSAGE

    def test_run_health_check(
        self,
        run_prediction_container_mock,
        wait_until_container_runs_mock,
        wait_until_health_check_succeeds_mock,
        stop_container_if_exists_mock,
        requests_get_mock,
    ):
        serving_container_health_route = "/custom_health"
        host_port = 8080
        url = f"http://localhost:{host_port}{serving_container_health_route}"

        with LocalEndpoint(
            _TEST_IMAGE_URI,
            serving_container_health_route=serving_container_health_route,
            host_port=host_port,
        ) as endpoint:
            response = endpoint.run_health_check()

        requests_get_mock.assert_called_once_with(url)
        assert response.status_code == get_requests_get_response().status_code
        assert response._content == get_requests_get_response()._content

    def test_run_health_check_raises_exception(
        self,
        run_prediction_container_mock,
        wait_until_container_runs_mock,
        wait_until_health_check_succeeds_mock,
        stop_container_if_exists_mock,
        requests_get_raises_exception_mock,
    ):
        serving_container_health_route = "/custom_health"
        host_port = 8080
        url = f"http://localhost:{host_port}{serving_container_health_route}"

        with pytest.raises(requests.exceptions.RequestException) as exception:
            with LocalEndpoint(
                _TEST_IMAGE_URI,
                serving_container_health_route=serving_container_health_route,
                host_port=host_port,
            ) as endpoint:
                endpoint.run_health_check()

        requests_get_raises_exception_mock.assert_called_once_with(url)
        assert str(exception.value) == _TEST_HTTP_ERROR_MESSAGE

    def test_print_container_logs(
        self,
        run_prediction_container_mock,
        wait_until_container_runs_mock,
        wait_until_health_check_succeeds_mock,
        stop_container_if_exists_mock,
        run_print_container_logs_mock,
    ):
        with LocalEndpoint(_TEST_IMAGE_URI) as endpoint:
            endpoint.print_container_logs()

        run_print_container_logs_mock.assert_called_once_with(
            run_prediction_container_mock(), start_index=0, message=None
        )

    def test_print_container_logs_show_all(
        self,
        run_prediction_container_mock,
        wait_until_container_runs_mock,
        wait_until_health_check_succeeds_mock,
        stop_container_if_exists_mock,
        run_print_container_logs_mock,
    ):
        with LocalEndpoint(_TEST_IMAGE_URI) as endpoint:
            endpoint.print_container_logs(show_all=True)

        run_print_container_logs_mock.assert_called_once_with(
            run_prediction_container_mock(), start_index=None, message=None
        )

    def test_print_container_logs_if_container_is_not_running_container_running(
        self,
        run_prediction_container_mock,
        wait_until_container_runs_mock,
        wait_until_health_check_succeeds_mock,
        stop_container_if_exists_mock,
        get_container_status_running_mock,
        local_endpoint_print_container_logs_mock,
    ):
        with LocalEndpoint(_TEST_IMAGE_URI) as endpoint:
            endpoint.print_container_logs_if_container_is_not_running()

        assert get_container_status_running_mock.called
        assert not local_endpoint_print_container_logs_mock.called

    def test_print_container_logs_if_container_is_not_running_container_exited(
        self,
        run_prediction_container_mock,
        wait_until_container_runs_mock,
        wait_until_health_check_succeeds_mock,
        stop_container_if_exists_mock,
        get_container_status_exited_mock,
        local_endpoint_print_container_logs_mock,
    ):
        with LocalEndpoint(_TEST_IMAGE_URI) as endpoint:
            endpoint.print_container_logs_if_container_is_not_running()

        assert get_container_status_exited_mock.called
        local_endpoint_print_container_logs_mock.assert_called_once_with(
            show_all=False, message=None
        )

    def test_print_container_logs_if_container_is_not_running_container_exited_show_all(
        self,
        run_prediction_container_mock,
        wait_until_container_runs_mock,
        wait_until_health_check_succeeds_mock,
        stop_container_if_exists_mock,
        get_container_status_exited_mock,
        local_endpoint_print_container_logs_mock,
    ):
        with LocalEndpoint(_TEST_IMAGE_URI) as endpoint:
            endpoint.print_container_logs_if_container_is_not_running(show_all=True)

        assert get_container_status_exited_mock.called
        local_endpoint_print_container_logs_mock.assert_called_once_with(
            show_all=True, message=None
        )

    def test_get_container_status(
        self,
        run_prediction_container_with_running_status_mock,
        wait_until_container_runs_mock,
        wait_until_health_check_succeeds_mock,
        stop_container_if_exists_mock,
    ):
        with LocalEndpoint(_TEST_IMAGE_URI) as endpoint:
            status = endpoint.get_container_status()

        assert run_prediction_container_with_running_status_mock().reload.called
        assert status == _CONTAINER_RUNNING_STATUS<|MERGE_RESOLUTION|>--- conflicted
+++ resolved
@@ -209,7 +209,6 @@
 
 
 @pytest.fixture
-<<<<<<< HEAD
 def local_endpoint_init_mock():
     with mock.patch.object(LocalEndpoint, "__init__") as local_endpoint_init_mock:
         local_endpoint_init_mock.return_value = None
@@ -365,7 +364,9 @@
             _TEST_HTTP_ERROR_MESSAGE
         )
         yield requests_get_raises_exception_mock
-=======
+
+
+@pytest.fixture
 def get_model_mock():
     with mock.patch.object(
         model_service_client.ModelServiceClient, "get_model"
@@ -387,7 +388,6 @@
         )
         upload_model_mock.return_value = mock_lro
         yield upload_model_mock
->>>>>>> ad2bf82f
 
 
 @pytest.fixture
@@ -823,76 +823,6 @@
 
 
 class TestLocalModel:
-<<<<<<< HEAD
-    def test_deploy_to_local_endpoint(
-        self,
-        local_endpoint_init_mock,
-        local_endpoint_enter_mock,
-        local_endpoint_exit_mock,
-    ):
-        container_spec = gca_model_compat.ModelContainerSpec(image_uri=_TEST_IMAGE_URI)
-        local_model = LocalModel(container_spec)
-
-        with local_model.deploy_to_local_endpoint():
-            pass
-
-        local_endpoint_init_mock.assert_called_once_with(
-            serving_container_image_uri=_TEST_IMAGE_URI,
-            artifact_uri=None,
-            serving_container_predict_route="",
-            serving_container_health_route="",
-            serving_container_command=[],
-            serving_container_args=[],
-            serving_container_environment_variables={},
-            serving_container_ports=[],
-            credential_path=None,
-            host_port=None,
-            container_ready_timeout=None,
-            container_ready_check_interval=None,
-        )
-        assert local_endpoint_enter_mock.called
-        assert local_endpoint_exit_mock.called
-
-    def test_deploy_to_local_endpoint_with_all_parameters(
-        self,
-        local_endpoint_init_mock,
-        local_endpoint_enter_mock,
-        local_endpoint_exit_mock,
-    ):
-        container_spec = gca_model_compat.ModelContainerSpec(image_uri=_TEST_IMAGE_URI)
-        local_model = LocalModel(container_spec)
-        artifact_uri = "gs://myproject/mymodel"
-        credential_path = "key.json"
-        host_port = 6666
-        container_ready_timeout = 60
-        container_ready_check_interval = 5
-
-        with local_model.deploy_to_local_endpoint(
-            artifact_uri=artifact_uri,
-            credential_path=credential_path,
-            host_port=host_port,
-            container_ready_timeout=container_ready_timeout,
-            container_ready_check_interval=container_ready_check_interval,
-        ):
-            pass
-
-        local_endpoint_init_mock.assert_called_once_with(
-            serving_container_image_uri=_TEST_IMAGE_URI,
-            artifact_uri=artifact_uri,
-            serving_container_predict_route="",
-            serving_container_health_route="",
-            serving_container_command=[],
-            serving_container_args=[],
-            serving_container_environment_variables={},
-            serving_container_ports=[],
-            credential_path=credential_path,
-            host_port=host_port,
-            container_ready_timeout=container_ready_timeout,
-            container_ready_check_interval=container_ready_check_interval,
-        )
-        assert local_endpoint_enter_mock.called
-        assert local_endpoint_exit_mock.called
-=======
     def setup_method(self):
         importlib.reload(initializer)
         importlib.reload(aiplatform)
@@ -1067,7 +997,75 @@
         get_model_mock.assert_called_once_with(
             name=_TEST_MODEL_RESOURCE_NAME, retry=base._DEFAULT_RETRY
         )
->>>>>>> ad2bf82f
+
+    def test_deploy_to_local_endpoint(
+        self,
+        local_endpoint_init_mock,
+        local_endpoint_enter_mock,
+        local_endpoint_exit_mock,
+    ):
+        container_spec = gca_model_compat.ModelContainerSpec(image_uri=_TEST_IMAGE_URI)
+        local_model = LocalModel(container_spec)
+
+        with local_model.deploy_to_local_endpoint():
+            pass
+
+        local_endpoint_init_mock.assert_called_once_with(
+            serving_container_image_uri=_TEST_IMAGE_URI,
+            artifact_uri=None,
+            serving_container_predict_route="",
+            serving_container_health_route="",
+            serving_container_command=[],
+            serving_container_args=[],
+            serving_container_environment_variables={},
+            serving_container_ports=[],
+            credential_path=None,
+            host_port=None,
+            container_ready_timeout=None,
+            container_ready_check_interval=None,
+        )
+        assert local_endpoint_enter_mock.called
+        assert local_endpoint_exit_mock.called
+
+    def test_deploy_to_local_endpoint_with_all_parameters(
+        self,
+        local_endpoint_init_mock,
+        local_endpoint_enter_mock,
+        local_endpoint_exit_mock,
+    ):
+        container_spec = gca_model_compat.ModelContainerSpec(image_uri=_TEST_IMAGE_URI)
+        local_model = LocalModel(container_spec)
+        artifact_uri = "gs://myproject/mymodel"
+        credential_path = "key.json"
+        host_port = 6666
+        container_ready_timeout = 60
+        container_ready_check_interval = 5
+
+        with local_model.deploy_to_local_endpoint(
+            artifact_uri=artifact_uri,
+            credential_path=credential_path,
+            host_port=host_port,
+            container_ready_timeout=container_ready_timeout,
+            container_ready_check_interval=container_ready_check_interval,
+        ):
+            pass
+
+        local_endpoint_init_mock.assert_called_once_with(
+            serving_container_image_uri=_TEST_IMAGE_URI,
+            artifact_uri=artifact_uri,
+            serving_container_predict_route="",
+            serving_container_health_route="",
+            serving_container_command=[],
+            serving_container_args=[],
+            serving_container_environment_variables={},
+            serving_container_ports=[],
+            credential_path=credential_path,
+            host_port=host_port,
+            container_ready_timeout=container_ready_timeout,
+            container_ready_check_interval=container_ready_check_interval,
+        )
+        assert local_endpoint_enter_mock.called
+        assert local_endpoint_exit_mock.called
 
     def test_copy_image(
         self, execute_command_mock,
